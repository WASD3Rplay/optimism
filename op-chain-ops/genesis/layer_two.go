--- conflicted
+++ resolved
@@ -70,13 +70,7 @@
 	return genspec, nil
 }
 
-<<<<<<< HEAD
-var testMnemonic = "test test test test test test test test test test test junk"
-
 func HasAnyDevAccounts(allocs types.GenesisAlloc) (bool, error) {
-=======
-func HasAnyDevAccounts(allocs core.GenesisAlloc) (bool, error) {
->>>>>>> acd8cf8a
 	wallet, err := hdwallet.NewFromMnemonic(testMnemonic)
 	if err != nil {
 		return false, fmt.Errorf("failed to create wallet: %w", err)
