package driver

import (
	"context"

	"github.com/ethereum/go-ethereum/common"
	"github.com/ethereum/go-ethereum/log"

	altda "github.com/ethereum-optimism/optimism/op-alt-da"
	"github.com/ethereum-optimism/optimism/op-node/rollup"
	"github.com/ethereum-optimism/optimism/op-node/rollup/async"
	"github.com/ethereum-optimism/optimism/op-node/rollup/attributes"
	"github.com/ethereum-optimism/optimism/op-node/rollup/clsync"
	"github.com/ethereum-optimism/optimism/op-node/rollup/conductor"
	"github.com/ethereum-optimism/optimism/op-node/rollup/confdepth"
	"github.com/ethereum-optimism/optimism/op-node/rollup/derive"
	"github.com/ethereum-optimism/optimism/op-node/rollup/engine"
	"github.com/ethereum-optimism/optimism/op-node/rollup/event"
	"github.com/ethereum-optimism/optimism/op-node/rollup/finality"
	"github.com/ethereum-optimism/optimism/op-node/rollup/sequencing"
	"github.com/ethereum-optimism/optimism/op-node/rollup/status"
	"github.com/ethereum-optimism/optimism/op-node/rollup/sync"
	"github.com/ethereum-optimism/optimism/op-service/eth"
)

// aliases to not disrupt op-conductor code
var (
	ErrSequencerAlreadyStarted = sequencing.ErrSequencerAlreadyStarted
	ErrSequencerAlreadyStopped = sequencing.ErrSequencerAlreadyStopped
)

type Metrics interface {
	RecordPipelineReset()
	RecordPublishingError()
	RecordDerivationError()

	RecordReceivedUnsafePayload(payload *eth.ExecutionPayloadEnvelope)

	RecordL1Ref(name string, ref eth.L1BlockRef)
	RecordL2Ref(name string, ref eth.L2BlockRef)
	RecordChannelInputBytes(inputCompressedBytes int)
	RecordHeadChannelOpened()
	RecordChannelTimedOut()
	RecordFrame()

	RecordDerivedBatches(batchType string)

	RecordUnsafePayloadsBuffer(length uint64, memSize uint64, next eth.BlockID)

	SetDerivationIdle(idle bool)

	RecordL1ReorgDepth(d uint64)

	engine.Metrics
	L1FetcherMetrics
	event.Metrics
	sequencing.Metrics
}

type L1Chain interface {
	derive.L1Fetcher
	L1BlockRefByLabel(context.Context, eth.BlockLabel) (eth.L1BlockRef, error)
}

type L2Chain interface {
	engine.Engine
	L2BlockRefByLabel(ctx context.Context, label eth.BlockLabel) (eth.L2BlockRef, error)
	L2BlockRefByHash(ctx context.Context, l2Hash common.Hash) (eth.L2BlockRef, error)
	L2BlockRefByNumber(ctx context.Context, num uint64) (eth.L2BlockRef, error)
}

type DerivationPipeline interface {
	Reset()
	Step(ctx context.Context, pendingSafeHead eth.L2BlockRef) (*derive.AttributesWithParent, error)
	Origin() eth.L1BlockRef
	DerivationReady() bool
	ConfirmEngineReset()
}

type EngineController interface {
	engine.LocalEngineControl
	IsEngineSyncing() bool
	InsertUnsafePayload(ctx context.Context, payload *eth.ExecutionPayloadEnvelope, ref eth.L2BlockRef) error
	TryUpdateEngine(ctx context.Context) error
	TryBackupUnsafeReorg(ctx context.Context) (bool, error)
}

type CLSync interface {
	LowestQueuedUnsafeBlock() eth.L2BlockRef
}

type AttributesHandler interface {
	// HasAttributes returns if there are any block attributes to process.
	// HasAttributes is for EngineQueue testing only, and can be removed when attribute processing is fully independent.
	HasAttributes() bool
	// SetAttributes overwrites the set of attributes. This may be nil, to clear what may be processed next.
	SetAttributes(attributes *derive.AttributesWithParent)
	// Proceed runs one attempt of processing attributes, if any.
	// Proceed returns io.EOF if there are no attributes to process.
	Proceed(ctx context.Context) error
}

type Finalizer interface {
	FinalizedL1() eth.L1BlockRef
	event.Deriver
}

type AltDAIface interface {
	// Notify L1 finalized head so AltDA finality is always behind L1
	Finalize(ref eth.L1BlockRef)
	// Set the engine finalization signal callback
	OnFinalizedHeadSignal(f altda.HeadSignalFn)

	derive.AltDAInputFetcher
}

type SyncStatusTracker interface {
	event.Deriver
	SyncStatus() *eth.SyncStatus
	L1Head() eth.L1BlockRef
}

type Network interface {
	// PublishL2Payload is called by the driver whenever there is a new payload to publish, synchronously with the driver main loop.
	PublishL2Payload(ctx context.Context, payload *eth.ExecutionPayloadEnvelope) error
}

type AltSync interface {
	// RequestL2Range informs the sync source that the given range of L2 blocks is missing,
	// and should be retrieved from any available alternative syncing source.
	// The start and end of the range are exclusive:
	// the start is the head we already have, the end is the first thing we have queued up.
	// It's the task of the alt-sync mechanism to use this hint to fetch the right payloads.
	// Note that the end and start may not be consistent: in this case the sync method should fetch older history
	//
	// If the end value is zeroed, then the sync-method may determine the end free of choice,
	// e.g. sync till the chain head meets the wallclock time. This functionality is optional:
	// a fixed target to sync towards may be determined by picking up payloads through P2P gossip or other sources.
	//
	// The sync results should be returned back to the driver via the OnUnsafeL2Payload(ctx, payload) method.
	// The latest requested range should always take priority over previous requests.
	// There may be overlaps in requested ranges.
	// An error may be returned if the scheduling fails immediately, e.g. a context timeout.
	RequestL2Range(ctx context.Context, start, end eth.L2BlockRef) error
}

type SequencerStateListener interface {
	SequencerStarted() error
	SequencerStopped() error
}

// NewDriver composes an events handler that tracks L1 state, triggers L2 Derivation, and optionally sequences new L2 blocks.
func NewDriver(
	driverCfg *Config,
	cfg *rollup.Config,
	l2 L2Chain,
	l1 L1Chain,
	l1Blobs derive.L1BlobsFetcher,
	altSync AltSync,
	network Network,
	log log.Logger,
	metrics Metrics,
	sequencerStateListener sequencing.SequencerStateListener,
	safeHeadListener rollup.SafeHeadListener,
	syncCfg *sync.Config,
	sequencerConductor conductor.SequencerConductor,
	altDA AltDAIface,
) *Driver {
	driverCtx, driverCancel := context.WithCancel(context.Background())

	var executor event.Executor
	var drain func() error
	// This instantiation will be one of more options: soon there will be a parallel events executor
	{
		s := event.NewGlobalSynchronous(driverCtx)
		executor = s
		drain = s.Drain
	}
	sys := event.NewSystem(log, executor)
	sys.AddTracer(event.NewMetricsTracer(metrics))

	opts := event.DefaultRegisterOpts()

	statusTracker := status.NewStatusTracker(log, metrics)
	sys.Register("status", statusTracker, opts)

	l1Tracker := status.NewL1Tracker(l1)
	sys.Register("l1-blocks", l1Tracker, opts)

	l1 = NewMeteredL1Fetcher(l1Tracker, metrics)
	verifConfDepth := confdepth.NewConfDepth(driverCfg.VerifierConfDepth, statusTracker.L1Head, l1)

	ec := engine.NewEngineController(l2, log, metrics, cfg, syncCfg,
		sys.Register("engine-controller", nil, opts))

	sys.Register("engine-reset",
		engine.NewEngineResetDeriver(driverCtx, log, cfg, l1, l2, syncCfg), opts)

	clSync := clsync.NewCLSync(log, cfg, metrics) // alt-sync still uses cl-sync state to determine what to sync to
	sys.Register("cl-sync", clSync, opts)

	var finalizer Finalizer
<<<<<<< HEAD
	if cfg.PlasmaEnabled() {
		finalizer = finality.NewPlasmaFinalizer(driverCtx, log, cfg, l1, l2, plasma)
=======
	if cfg.AltDAEnabled() {
		finalizer = finality.NewAltDAFinalizer(driverCtx, log, cfg, l1, altDA)
>>>>>>> 4797ddb7
	} else {
		finalizer = finality.NewFinalizer(driverCtx, log, cfg, l1, l2)
	}
	sys.Register("finalizer", finalizer, opts)

	sys.Register("attributes-handler",
		attributes.NewAttributesHandler(log, cfg, driverCtx, l2), opts)

	derivationPipeline := derive.NewDerivationPipeline(log, cfg, verifConfDepth, l1Blobs, altDA, l2, metrics)

	sys.Register("pipeline",
		derive.NewPipelineDeriver(driverCtx, derivationPipeline), opts)

	syncDeriver := &SyncDeriver{
		Derivation:     derivationPipeline,
		SafeHeadNotifs: safeHeadListener,
		CLSync:         clSync,
		Engine:         ec,
		SyncCfg:        syncCfg,
		Config:         cfg,
		L1:             l1,
		L2:             l2,
		Log:            log,
		Ctx:            driverCtx,
		Drain:          drain,
	}
	sys.Register("sync", syncDeriver, opts)

	sys.Register("engine", engine.NewEngDeriver(log, driverCtx, cfg, metrics, ec), opts)

	schedDeriv := NewStepSchedulingDeriver(log)
	sys.Register("step-scheduler", schedDeriv, opts)

	var sequencer sequencing.SequencerIface
	if driverCfg.SequencerEnabled {
		asyncGossiper := async.NewAsyncGossiper(driverCtx, network, log, metrics)
		attrBuilder := derive.NewFetchingAttributesBuilder(cfg, l1, l2)
		sequencerConfDepth := confdepth.NewConfDepth(driverCfg.SequencerConfDepth, statusTracker.L1Head, l1)
		findL1Origin := sequencing.NewL1OriginSelector(log, cfg, sequencerConfDepth)
		sequencer = sequencing.NewSequencer(driverCtx, log, cfg, attrBuilder, findL1Origin,
			sequencerStateListener, sequencerConductor, asyncGossiper, metrics)
		sys.Register("sequencer", sequencer, opts)
	} else {
		sequencer = sequencing.DisabledSequencer{}
	}

	driverEmitter := sys.Register("driver", nil, opts)
	driver := &Driver{
		eventSys:         sys,
		statusTracker:    statusTracker,
		SyncDeriver:      syncDeriver,
		sched:            schedDeriv,
		emitter:          driverEmitter,
		drain:            drain,
		stateReq:         make(chan chan struct{}),
		forceReset:       make(chan chan struct{}, 10),
		driverConfig:     driverCfg,
		driverCtx:        driverCtx,
		driverCancel:     driverCancel,
		log:              log,
		sequencer:        sequencer,
		network:          network,
		metrics:          metrics,
		l1HeadSig:        make(chan eth.L1BlockRef, 10),
		l1SafeSig:        make(chan eth.L1BlockRef, 10),
		l1FinalizedSig:   make(chan eth.L1BlockRef, 10),
		unsafeL2Payloads: make(chan *eth.ExecutionPayloadEnvelope, 10),
		altSync:          altSync,
	}

	return driver
}<|MERGE_RESOLUTION|>--- conflicted
+++ resolved
@@ -200,13 +200,8 @@
 	sys.Register("cl-sync", clSync, opts)
 
 	var finalizer Finalizer
-<<<<<<< HEAD
-	if cfg.PlasmaEnabled() {
-		finalizer = finality.NewPlasmaFinalizer(driverCtx, log, cfg, l1, l2, plasma)
-=======
 	if cfg.AltDAEnabled() {
-		finalizer = finality.NewAltDAFinalizer(driverCtx, log, cfg, l1, altDA)
->>>>>>> 4797ddb7
+		finalizer = finality.NewAltDAFinalizer(driverCtx, log, cfg, l1, l2, altDA)
 	} else {
 		finalizer = finality.NewFinalizer(driverCtx, log, cfg, l1, l2)
 	}
