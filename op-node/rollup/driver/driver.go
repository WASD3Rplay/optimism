--- conflicted
+++ resolved
@@ -201,15 +201,9 @@
 
 	var finalizer Finalizer
 	if cfg.PlasmaEnabled() {
-<<<<<<< HEAD
-		finalizer = finality.NewPlasmaFinalizer(driverCtx, log, cfg, l1, l2, synchronousEvents, plasma)
+		finalizer = finality.NewPlasmaFinalizer(driverCtx, log, cfg, l1, l2, plasma)
 	} else {
-		finalizer = finality.NewFinalizer(driverCtx, log, cfg, l1, l2, synchronousEvents)
-=======
-		finalizer = finality.NewPlasmaFinalizer(driverCtx, log, cfg, l1, plasma)
-	} else {
-		finalizer = finality.NewFinalizer(driverCtx, log, cfg, l1)
->>>>>>> d1499b04
+		finalizer = finality.NewFinalizer(driverCtx, log, cfg, l1, l2)
 	}
 	sys.Register("finalizer", finalizer, opts)
 
