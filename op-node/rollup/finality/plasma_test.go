package finality

import (

	// nosemgrep

<<<<<<< HEAD
=======
	"github.com/ethereum/go-ethereum/common"
	"github.com/ethereum/go-ethereum/log"

	"github.com/ethereum-optimism/optimism/op-node/rollup"
	"github.com/ethereum-optimism/optimism/op-node/rollup/derive"
	"github.com/ethereum-optimism/optimism/op-node/rollup/engine"
	"github.com/ethereum-optimism/optimism/op-node/rollup/event"
>>>>>>> d1499b04
	plasma "github.com/ethereum-optimism/optimism/op-plasma"
	"github.com/ethereum-optimism/optimism/op-service/eth"
)

type fakePlasmaBackend struct {
	plasmaFn  plasma.HeadSignalFn
	forwardTo plasma.HeadSignalFn
}

func (b *fakePlasmaBackend) Finalize(ref eth.L1BlockRef) {
	b.plasmaFn(ref)
}

func (b *fakePlasmaBackend) OnFinalizedHeadSignal(f plasma.HeadSignalFn) {
	b.forwardTo = f
}

var _ PlasmaBackend = (*fakePlasmaBackend)(nil)

<<<<<<< HEAD
// TODO: Fix this test
// func TestPlasmaFinalityData(t *testing.T) {
// 	logger := testlog.Logger(t, log.LevelInfo)
// 	l1F := &testutils.MockL1Source{}
// 	l2F := &testutils.MockL2Client{}

// 	rng := rand.New(rand.NewSource(1234))

// 	refA := testutils.RandomBlockRef(rng)
// 	refA0 := eth.L2BlockRef{
// 		Hash:           testutils.RandomHash(rng),
// 		Number:         0,
// 		ParentHash:     common.Hash{},
// 		Time:           refA.Time,
// 		L1Origin:       refA.ID(),
// 		SequenceNumber: 0,
// 	}

// 	cfg := &rollup.Config{
// 		Genesis: rollup.Genesis{
// 			L1:     refA.ID(),
// 			L2:     refA0.ID(),
// 			L2Time: refA0.Time,
// 			SystemConfig: eth.SystemConfig{
// 				BatcherAddr: common.Address{42},
// 				Overhead:    [32]byte{123},
// 				Scalar:      [32]byte{42},
// 				GasLimit:    20_000_000,
// 			},
// 		},
// 		BlockTime:     1,
// 		SeqWindowSize: 2,
// 	}
// 	plasmaCfg := &rollup.PlasmaConfig{
// 		DAChallengeWindow: 90,
// 		DAResolveWindow:   90,
// 	}
// 	babylonCfg := &rollup.BabylonConfig{
// 		ChainID:         "chain-test",
// 		ContractAddress: "bbn1eyfccmjm6732k7wp4p6gdjwhxjwsvje44j0hfx8nkgrm8fs7vqfsa3n3gc",
// 		BitcoinRpc:      "https://rpc.ankr.com/btc",
// 	}
// 	cfg.BabylonConfig = babylonCfg
// 	// shoud return l1 finality if plasma is not enabled
// 	require.Equal(t, uint64(defaultFinalityLookback), calcFinalityLookback(cfg))

// 	cfg.PlasmaConfig = plasmaCfg
// 	expFinalityLookback := 181
// 	require.Equal(t, uint64(expFinalityLookback), calcFinalityLookback(cfg))

// 	refA1 := eth.L2BlockRef{
// 		Hash:           testutils.RandomHash(rng),
// 		Number:         refA0.Number + 1,
// 		ParentHash:     refA0.Hash,
// 		Time:           refA0.Time + cfg.BlockTime,
// 		L1Origin:       refA.ID(),
// 		SequenceNumber: 1,
// 	}

// 	// Simulate plasma finality by waiting for the finalized-inclusion
// 	// of a commitment to turn into undisputed finalized data.
// 	commitmentInclusionFinalized := eth.L1BlockRef{}
// 	plasmaBackend := &fakePlasmaBackend{
// 		plasmaFn: func(ref eth.L1BlockRef) {
// 			commitmentInclusionFinalized = ref
// 		},
// 		forwardTo: nil,
// 	}

// 	emitter := &testutils.MockEmitter{}
// 	fi := NewPlasmaFinalizer(context.Background(), logger, cfg, l1F, l2F, emitter, plasmaBackend)
// 	require.NotNil(t, plasmaBackend.forwardTo, "plasma backend must have access to underlying standard finalizer")

// 	require.Equal(t, expFinalityLookback, cap(fi.finalityData))

// 	l1parent := refA
// 	l2parent := refA1

// 	// advance over 200 l1 origins each time incrementing new l2 safe heads
// 	// and post processing.
// 	for i := uint64(0); i < 200; i++ {
// 		if i == 10 { // finalize a L1 commitment
// 			fi.OnEvent(FinalizeL1Event{FinalizedL1: l1parent})
// 			emitter.AssertExpectations(t) // no events emitted upon L1 finality
// 			require.Equal(t, l1parent, commitmentInclusionFinalized, "plasma backend received L1 signal")
// 		}

// 		previous := l1parent
// 		l1parent = eth.L1BlockRef{
// 			Hash:       testutils.RandomHash(rng),
// 			Number:     previous.Number + 1,
// 			ParentHash: previous.Hash,
// 			Time:       previous.Time + 12,
// 		}

// 		for j := uint64(0); j < 2; j++ {
// 			l2parent = eth.L2BlockRef{
// 				Hash:           testutils.RandomHash(rng),
// 				Number:         l2parent.Number + 1,
// 				ParentHash:     l2parent.Hash,
// 				Time:           l2parent.Time + cfg.BlockTime,
// 				L1Origin:       previous.ID(), // reference previous origin, not the block the batch was included in
// 				SequenceNumber: j,
// 			}
// 			fi.OnEvent(engine.SafeDerivedEvent{Safe: l2parent, DerivedFrom: l1parent})
// 			emitter.AssertExpectations(t)
// 		}
// 		// might trigger finalization attempt, if expired finality delay
// 		emitter.ExpectMaybeRun(func(ev rollup.Event) {
// 			require.IsType(t, TryFinalizeEvent{}, ev)
// 		})
// 		fi.OnEvent(derive.DeriverIdleEvent{})
// 		emitter.AssertExpectations(t)
// 		// clear expectations
// 		emitter.Mock.ExpectedCalls = nil

// 		// no L2 finalize event, as no L1 finality signal has been forwarded by plasma backend yet
// 		fi.OnEvent(TryFinalizeEvent{})
// 		emitter.AssertExpectations(t)

// 		// Pretend to be the plasma backend,
// 		// send the original finalization signal to the underlying finalizer,
// 		// now that we are sure the commitment itself is not just finalized,
// 		// but the referenced data cannot be disputed anymore.
// 		plasmaFinalization := commitmentInclusionFinalized.Number + cfg.PlasmaConfig.DAChallengeWindow
// 		if commitmentInclusionFinalized != (eth.L1BlockRef{}) && l1parent.Number == plasmaFinalization {
// 			// When the signal is forwarded, a finalization attempt will be scheduled
// 			emitter.ExpectOnce(TryFinalizeEvent{})
// 			plasmaBackend.forwardTo(commitmentInclusionFinalized)
// 			emitter.AssertExpectations(t)
// 			require.Equal(t, commitmentInclusionFinalized, fi.finalizedL1, "finality signal now made its way in regular finalizer")

// 			// As soon as a finalization attempt is made, after the finality signal was triggered by plasma backend,
// 			// we should get an attempt to get a finalized L2 block.
// 			// In this test the L1 origin of the simulated L2 blocks lags 1 behind the block the L2 block is included in on L1.
// 			// So to check the L2 finality progress, we check if the next L1 block after the L1 origin
// 			// of the safe block matches that of the finalized L1 block.
// 			l1F.ExpectL1BlockRefByNumber(commitmentInclusionFinalized.Number, commitmentInclusionFinalized, nil)
// 			l1F.ExpectL1BlockRefByNumber(commitmentInclusionFinalized.Number, commitmentInclusionFinalized, nil)
// 			var finalizedL2 eth.L2BlockRef
// 			emitter.ExpectOnceRun(func(ev rollup.Event) {
// 				if x, ok := ev.(engine.PromoteFinalizedEvent); ok {
// 					finalizedL2 = x.Ref
// 				} else {
// 					t.Fatalf("expected L2 finalization, but got: %s", ev)
// 				}
// 			})
// 			fi.OnEvent(TryFinalizeEvent{})
// 			l1F.AssertExpectations(t)
// 			l2F.AssertExpectations(t)
// 			emitter.AssertExpectations(t)
// 			require.Equal(t, commitmentInclusionFinalized.Number, finalizedL2.L1Origin.Number+1)
// 			// Confirm finalization, so there will be no repeats of the PromoteFinalizedEvent
// 			fi.OnEvent(engine.ForkchoiceUpdateEvent{FinalizedL2Head: finalizedL2})
// 			emitter.AssertExpectations(t)
// 		}
// 	}

// 	// finality data does not go over challenge + resolve windows + 1 capacity
// 	// (prunes down to 180 then adds the extra 1 each time)
// 	require.Equal(t, expFinalityLookback, len(fi.finalityData))
// }
=======
func TestPlasmaFinalityData(t *testing.T) {
	logger := testlog.Logger(t, log.LevelInfo)
	l1F := &testutils.MockL1Source{}

	rng := rand.New(rand.NewSource(1234))

	refA := testutils.RandomBlockRef(rng)
	refA0 := eth.L2BlockRef{
		Hash:           testutils.RandomHash(rng),
		Number:         0,
		ParentHash:     common.Hash{},
		Time:           refA.Time,
		L1Origin:       refA.ID(),
		SequenceNumber: 0,
	}

	cfg := &rollup.Config{
		Genesis: rollup.Genesis{
			L1:     refA.ID(),
			L2:     refA0.ID(),
			L2Time: refA0.Time,
			SystemConfig: eth.SystemConfig{
				BatcherAddr: common.Address{42},
				Overhead:    [32]byte{123},
				Scalar:      [32]byte{42},
				GasLimit:    20_000_000,
			},
		},
		BlockTime:     1,
		SeqWindowSize: 2,
	}
	plasmaCfg := &rollup.PlasmaConfig{
		DAChallengeWindow: 90,
		DAResolveWindow:   90,
	}
	// shoud return l1 finality if plasma is not enabled
	require.Equal(t, uint64(defaultFinalityLookback), calcFinalityLookback(cfg))

	cfg.PlasmaConfig = plasmaCfg
	expFinalityLookback := 181
	require.Equal(t, uint64(expFinalityLookback), calcFinalityLookback(cfg))

	refA1 := eth.L2BlockRef{
		Hash:           testutils.RandomHash(rng),
		Number:         refA0.Number + 1,
		ParentHash:     refA0.Hash,
		Time:           refA0.Time + cfg.BlockTime,
		L1Origin:       refA.ID(),
		SequenceNumber: 1,
	}

	// Simulate plasma finality by waiting for the finalized-inclusion
	// of a commitment to turn into undisputed finalized data.
	commitmentInclusionFinalized := eth.L1BlockRef{}
	plasmaBackend := &fakePlasmaBackend{
		plasmaFn: func(ref eth.L1BlockRef) {
			commitmentInclusionFinalized = ref
		},
		forwardTo: nil,
	}

	emitter := &testutils.MockEmitter{}
	fi := NewPlasmaFinalizer(context.Background(), logger, cfg, l1F, plasmaBackend)
	fi.AttachEmitter(emitter)
	require.NotNil(t, plasmaBackend.forwardTo, "plasma backend must have access to underlying standard finalizer")

	require.Equal(t, expFinalityLookback, cap(fi.finalityData))

	l1parent := refA
	l2parent := refA1

	// advance over 200 l1 origins each time incrementing new l2 safe heads
	// and post processing.
	for i := uint64(0); i < 200; i++ {
		if i == 10 { // finalize a L1 commitment
			fi.OnEvent(FinalizeL1Event{FinalizedL1: l1parent})
			emitter.AssertExpectations(t) // no events emitted upon L1 finality
			require.Equal(t, l1parent, commitmentInclusionFinalized, "plasma backend received L1 signal")
		}

		previous := l1parent
		l1parent = eth.L1BlockRef{
			Hash:       testutils.RandomHash(rng),
			Number:     previous.Number + 1,
			ParentHash: previous.Hash,
			Time:       previous.Time + 12,
		}

		for j := uint64(0); j < 2; j++ {
			l2parent = eth.L2BlockRef{
				Hash:           testutils.RandomHash(rng),
				Number:         l2parent.Number + 1,
				ParentHash:     l2parent.Hash,
				Time:           l2parent.Time + cfg.BlockTime,
				L1Origin:       previous.ID(), // reference previous origin, not the block the batch was included in
				SequenceNumber: j,
			}
			fi.OnEvent(engine.SafeDerivedEvent{Safe: l2parent, DerivedFrom: l1parent})
			emitter.AssertExpectations(t)
		}
		// might trigger finalization attempt, if expired finality delay
		emitter.ExpectMaybeRun(func(ev event.Event) {
			require.IsType(t, TryFinalizeEvent{}, ev)
		})
		fi.OnEvent(derive.DeriverIdleEvent{})
		emitter.AssertExpectations(t)
		// clear expectations
		emitter.Mock.ExpectedCalls = nil

		// no L2 finalize event, as no L1 finality signal has been forwarded by plasma backend yet
		fi.OnEvent(TryFinalizeEvent{})
		emitter.AssertExpectations(t)

		// Pretend to be the plasma backend,
		// send the original finalization signal to the underlying finalizer,
		// now that we are sure the commitment itself is not just finalized,
		// but the referenced data cannot be disputed anymore.
		plasmaFinalization := commitmentInclusionFinalized.Number + cfg.PlasmaConfig.DAChallengeWindow
		if commitmentInclusionFinalized != (eth.L1BlockRef{}) && l1parent.Number == plasmaFinalization {
			// When the signal is forwarded, a finalization attempt will be scheduled
			emitter.ExpectOnce(TryFinalizeEvent{})
			plasmaBackend.forwardTo(commitmentInclusionFinalized)
			emitter.AssertExpectations(t)
			require.Equal(t, commitmentInclusionFinalized, fi.finalizedL1, "finality signal now made its way in regular finalizer")

			// As soon as a finalization attempt is made, after the finality signal was triggered by plasma backend,
			// we should get an attempt to get a finalized L2 block.
			// In this test the L1 origin of the simulated L2 blocks lags 1 behind the block the L2 block is included in on L1.
			// So to check the L2 finality progress, we check if the next L1 block after the L1 origin
			// of the safe block matches that of the finalized L1 block.
			l1F.ExpectL1BlockRefByNumber(commitmentInclusionFinalized.Number, commitmentInclusionFinalized, nil)
			l1F.ExpectL1BlockRefByNumber(commitmentInclusionFinalized.Number, commitmentInclusionFinalized, nil)
			var finalizedL2 eth.L2BlockRef
			emitter.ExpectOnceRun(func(ev event.Event) {
				if x, ok := ev.(engine.PromoteFinalizedEvent); ok {
					finalizedL2 = x.Ref
				} else {
					t.Fatalf("expected L2 finalization, but got: %s", ev)
				}
			})
			fi.OnEvent(TryFinalizeEvent{})
			l1F.AssertExpectations(t)
			emitter.AssertExpectations(t)
			require.Equal(t, commitmentInclusionFinalized.Number, finalizedL2.L1Origin.Number+1)
			// Confirm finalization, so there will be no repeats of the PromoteFinalizedEvent
			fi.OnEvent(engine.ForkchoiceUpdateEvent{FinalizedL2Head: finalizedL2})
			emitter.AssertExpectations(t)
		}
	}

	// finality data does not go over challenge + resolve windows + 1 capacity
	// (prunes down to 180 then adds the extra 1 each time)
	require.Equal(t, expFinalityLookback, len(fi.finalityData))
}
>>>>>>> d1499b04
<|MERGE_RESOLUTION|>--- conflicted
+++ resolved
@@ -4,8 +4,6 @@
 
 	// nosemgrep
 
-<<<<<<< HEAD
-=======
 	"github.com/ethereum/go-ethereum/common"
 	"github.com/ethereum/go-ethereum/log"
 
@@ -13,7 +11,6 @@
 	"github.com/ethereum-optimism/optimism/op-node/rollup/derive"
 	"github.com/ethereum-optimism/optimism/op-node/rollup/engine"
 	"github.com/ethereum-optimism/optimism/op-node/rollup/event"
->>>>>>> d1499b04
 	plasma "github.com/ethereum-optimism/optimism/op-plasma"
 	"github.com/ethereum-optimism/optimism/op-service/eth"
 )
@@ -33,7 +30,6 @@
 
 var _ PlasmaBackend = (*fakePlasmaBackend)(nil)
 
-<<<<<<< HEAD
 // TODO: Fix this test
 // func TestPlasmaFinalityData(t *testing.T) {
 // 	logger := testlog.Logger(t, log.LevelInfo)
@@ -103,9 +99,10 @@
 // 		forwardTo: nil,
 // 	}
 
-// 	emitter := &testutils.MockEmitter{}
-// 	fi := NewPlasmaFinalizer(context.Background(), logger, cfg, l1F, l2F, emitter, plasmaBackend)
-// 	require.NotNil(t, plasmaBackend.forwardTo, "plasma backend must have access to underlying standard finalizer")
+	emitter := &testutils.MockEmitter{}
+	fi := NewPlasmaFinalizer(context.Background(), logger, cfg, l1F, plasmaBackend)
+	fi.AttachEmitter(emitter)
+	require.NotNil(t, plasmaBackend.forwardTo, "plasma backend must have access to underlying standard finalizer")
 
 // 	require.Equal(t, expFinalityLookback, cap(fi.finalityData))
 
@@ -129,162 +126,6 @@
 // 			Time:       previous.Time + 12,
 // 		}
 
-// 		for j := uint64(0); j < 2; j++ {
-// 			l2parent = eth.L2BlockRef{
-// 				Hash:           testutils.RandomHash(rng),
-// 				Number:         l2parent.Number + 1,
-// 				ParentHash:     l2parent.Hash,
-// 				Time:           l2parent.Time + cfg.BlockTime,
-// 				L1Origin:       previous.ID(), // reference previous origin, not the block the batch was included in
-// 				SequenceNumber: j,
-// 			}
-// 			fi.OnEvent(engine.SafeDerivedEvent{Safe: l2parent, DerivedFrom: l1parent})
-// 			emitter.AssertExpectations(t)
-// 		}
-// 		// might trigger finalization attempt, if expired finality delay
-// 		emitter.ExpectMaybeRun(func(ev rollup.Event) {
-// 			require.IsType(t, TryFinalizeEvent{}, ev)
-// 		})
-// 		fi.OnEvent(derive.DeriverIdleEvent{})
-// 		emitter.AssertExpectations(t)
-// 		// clear expectations
-// 		emitter.Mock.ExpectedCalls = nil
-
-// 		// no L2 finalize event, as no L1 finality signal has been forwarded by plasma backend yet
-// 		fi.OnEvent(TryFinalizeEvent{})
-// 		emitter.AssertExpectations(t)
-
-// 		// Pretend to be the plasma backend,
-// 		// send the original finalization signal to the underlying finalizer,
-// 		// now that we are sure the commitment itself is not just finalized,
-// 		// but the referenced data cannot be disputed anymore.
-// 		plasmaFinalization := commitmentInclusionFinalized.Number + cfg.PlasmaConfig.DAChallengeWindow
-// 		if commitmentInclusionFinalized != (eth.L1BlockRef{}) && l1parent.Number == plasmaFinalization {
-// 			// When the signal is forwarded, a finalization attempt will be scheduled
-// 			emitter.ExpectOnce(TryFinalizeEvent{})
-// 			plasmaBackend.forwardTo(commitmentInclusionFinalized)
-// 			emitter.AssertExpectations(t)
-// 			require.Equal(t, commitmentInclusionFinalized, fi.finalizedL1, "finality signal now made its way in regular finalizer")
-
-// 			// As soon as a finalization attempt is made, after the finality signal was triggered by plasma backend,
-// 			// we should get an attempt to get a finalized L2 block.
-// 			// In this test the L1 origin of the simulated L2 blocks lags 1 behind the block the L2 block is included in on L1.
-// 			// So to check the L2 finality progress, we check if the next L1 block after the L1 origin
-// 			// of the safe block matches that of the finalized L1 block.
-// 			l1F.ExpectL1BlockRefByNumber(commitmentInclusionFinalized.Number, commitmentInclusionFinalized, nil)
-// 			l1F.ExpectL1BlockRefByNumber(commitmentInclusionFinalized.Number, commitmentInclusionFinalized, nil)
-// 			var finalizedL2 eth.L2BlockRef
-// 			emitter.ExpectOnceRun(func(ev rollup.Event) {
-// 				if x, ok := ev.(engine.PromoteFinalizedEvent); ok {
-// 					finalizedL2 = x.Ref
-// 				} else {
-// 					t.Fatalf("expected L2 finalization, but got: %s", ev)
-// 				}
-// 			})
-// 			fi.OnEvent(TryFinalizeEvent{})
-// 			l1F.AssertExpectations(t)
-// 			l2F.AssertExpectations(t)
-// 			emitter.AssertExpectations(t)
-// 			require.Equal(t, commitmentInclusionFinalized.Number, finalizedL2.L1Origin.Number+1)
-// 			// Confirm finalization, so there will be no repeats of the PromoteFinalizedEvent
-// 			fi.OnEvent(engine.ForkchoiceUpdateEvent{FinalizedL2Head: finalizedL2})
-// 			emitter.AssertExpectations(t)
-// 		}
-// 	}
-
-// 	// finality data does not go over challenge + resolve windows + 1 capacity
-// 	// (prunes down to 180 then adds the extra 1 each time)
-// 	require.Equal(t, expFinalityLookback, len(fi.finalityData))
-// }
-=======
-func TestPlasmaFinalityData(t *testing.T) {
-	logger := testlog.Logger(t, log.LevelInfo)
-	l1F := &testutils.MockL1Source{}
-
-	rng := rand.New(rand.NewSource(1234))
-
-	refA := testutils.RandomBlockRef(rng)
-	refA0 := eth.L2BlockRef{
-		Hash:           testutils.RandomHash(rng),
-		Number:         0,
-		ParentHash:     common.Hash{},
-		Time:           refA.Time,
-		L1Origin:       refA.ID(),
-		SequenceNumber: 0,
-	}
-
-	cfg := &rollup.Config{
-		Genesis: rollup.Genesis{
-			L1:     refA.ID(),
-			L2:     refA0.ID(),
-			L2Time: refA0.Time,
-			SystemConfig: eth.SystemConfig{
-				BatcherAddr: common.Address{42},
-				Overhead:    [32]byte{123},
-				Scalar:      [32]byte{42},
-				GasLimit:    20_000_000,
-			},
-		},
-		BlockTime:     1,
-		SeqWindowSize: 2,
-	}
-	plasmaCfg := &rollup.PlasmaConfig{
-		DAChallengeWindow: 90,
-		DAResolveWindow:   90,
-	}
-	// shoud return l1 finality if plasma is not enabled
-	require.Equal(t, uint64(defaultFinalityLookback), calcFinalityLookback(cfg))
-
-	cfg.PlasmaConfig = plasmaCfg
-	expFinalityLookback := 181
-	require.Equal(t, uint64(expFinalityLookback), calcFinalityLookback(cfg))
-
-	refA1 := eth.L2BlockRef{
-		Hash:           testutils.RandomHash(rng),
-		Number:         refA0.Number + 1,
-		ParentHash:     refA0.Hash,
-		Time:           refA0.Time + cfg.BlockTime,
-		L1Origin:       refA.ID(),
-		SequenceNumber: 1,
-	}
-
-	// Simulate plasma finality by waiting for the finalized-inclusion
-	// of a commitment to turn into undisputed finalized data.
-	commitmentInclusionFinalized := eth.L1BlockRef{}
-	plasmaBackend := &fakePlasmaBackend{
-		plasmaFn: func(ref eth.L1BlockRef) {
-			commitmentInclusionFinalized = ref
-		},
-		forwardTo: nil,
-	}
-
-	emitter := &testutils.MockEmitter{}
-	fi := NewPlasmaFinalizer(context.Background(), logger, cfg, l1F, plasmaBackend)
-	fi.AttachEmitter(emitter)
-	require.NotNil(t, plasmaBackend.forwardTo, "plasma backend must have access to underlying standard finalizer")
-
-	require.Equal(t, expFinalityLookback, cap(fi.finalityData))
-
-	l1parent := refA
-	l2parent := refA1
-
-	// advance over 200 l1 origins each time incrementing new l2 safe heads
-	// and post processing.
-	for i := uint64(0); i < 200; i++ {
-		if i == 10 { // finalize a L1 commitment
-			fi.OnEvent(FinalizeL1Event{FinalizedL1: l1parent})
-			emitter.AssertExpectations(t) // no events emitted upon L1 finality
-			require.Equal(t, l1parent, commitmentInclusionFinalized, "plasma backend received L1 signal")
-		}
-
-		previous := l1parent
-		l1parent = eth.L1BlockRef{
-			Hash:       testutils.RandomHash(rng),
-			Number:     previous.Number + 1,
-			ParentHash: previous.Hash,
-			Time:       previous.Time + 12,
-		}
-
 		for j := uint64(0); j < 2; j++ {
 			l2parent = eth.L2BlockRef{
 				Hash:           testutils.RandomHash(rng),
@@ -306,21 +147,21 @@
 		// clear expectations
 		emitter.Mock.ExpectedCalls = nil
 
-		// no L2 finalize event, as no L1 finality signal has been forwarded by plasma backend yet
-		fi.OnEvent(TryFinalizeEvent{})
-		emitter.AssertExpectations(t)
+// 		// no L2 finalize event, as no L1 finality signal has been forwarded by plasma backend yet
+// 		fi.OnEvent(TryFinalizeEvent{})
+// 		emitter.AssertExpectations(t)
 
-		// Pretend to be the plasma backend,
-		// send the original finalization signal to the underlying finalizer,
-		// now that we are sure the commitment itself is not just finalized,
-		// but the referenced data cannot be disputed anymore.
-		plasmaFinalization := commitmentInclusionFinalized.Number + cfg.PlasmaConfig.DAChallengeWindow
-		if commitmentInclusionFinalized != (eth.L1BlockRef{}) && l1parent.Number == plasmaFinalization {
-			// When the signal is forwarded, a finalization attempt will be scheduled
-			emitter.ExpectOnce(TryFinalizeEvent{})
-			plasmaBackend.forwardTo(commitmentInclusionFinalized)
-			emitter.AssertExpectations(t)
-			require.Equal(t, commitmentInclusionFinalized, fi.finalizedL1, "finality signal now made its way in regular finalizer")
+// 		// Pretend to be the plasma backend,
+// 		// send the original finalization signal to the underlying finalizer,
+// 		// now that we are sure the commitment itself is not just finalized,
+// 		// but the referenced data cannot be disputed anymore.
+// 		plasmaFinalization := commitmentInclusionFinalized.Number + cfg.PlasmaConfig.DAChallengeWindow
+// 		if commitmentInclusionFinalized != (eth.L1BlockRef{}) && l1parent.Number == plasmaFinalization {
+// 			// When the signal is forwarded, a finalization attempt will be scheduled
+// 			emitter.ExpectOnce(TryFinalizeEvent{})
+// 			plasmaBackend.forwardTo(commitmentInclusionFinalized)
+// 			emitter.AssertExpectations(t)
+// 			require.Equal(t, commitmentInclusionFinalized, fi.finalizedL1, "finality signal now made its way in regular finalizer")
 
 			// As soon as a finalization attempt is made, after the finality signal was triggered by plasma backend,
 			// we should get an attempt to get a finalized L2 block.
@@ -347,8 +188,7 @@
 		}
 	}
 
-	// finality data does not go over challenge + resolve windows + 1 capacity
-	// (prunes down to 180 then adds the extra 1 each time)
-	require.Equal(t, expFinalityLookback, len(fi.finalityData))
-}
->>>>>>> d1499b04
+// 	// finality data does not go over challenge + resolve windows + 1 capacity
+// 	// (prunes down to 180 then adds the extra 1 each time)
+// 	require.Equal(t, expFinalityLookback, len(fi.finalityData))
+// }