package finality

import (
	"context"
	"errors"
	"math/rand" // nosemgrep
	"testing"

	"github.com/stretchr/testify/require"

	"github.com/ethereum/go-ethereum/common"
	"github.com/ethereum/go-ethereum/log"

	"github.com/babylonlabs-io/babylon-finality-gadget/sdk/cwclient"
	"github.com/babylonlabs-io/babylon-finality-gadget/testutil/mocks"
	"github.com/ethereum-optimism/optimism/op-node/rollup"
	"github.com/ethereum-optimism/optimism/op-node/rollup/derive"
	"github.com/ethereum-optimism/optimism/op-node/rollup/engine"
	"github.com/ethereum-optimism/optimism/op-service/eth"
	"github.com/ethereum-optimism/optimism/op-service/testlog"
	"github.com/ethereum-optimism/optimism/op-service/testutils"
	"go.uber.org/mock/gomock"
)

func TestEngineQueue_Finalize(t *testing.T) {
	rng := rand.New(rand.NewSource(1234))

	l1Time := uint64(2)
	refA := testutils.RandomBlockRef(rng)

	refB := eth.L1BlockRef{
		Hash:       testutils.RandomHash(rng),
		Number:     refA.Number + 1,
		ParentHash: refA.Hash,
		Time:       refA.Time + l1Time,
	}
	refC := eth.L1BlockRef{
		Hash:       testutils.RandomHash(rng),
		Number:     refB.Number + 1,
		ParentHash: refB.Hash,
		Time:       refB.Time + l1Time,
	}
	refD := eth.L1BlockRef{
		Hash:       testutils.RandomHash(rng),
		Number:     refC.Number + 1,
		ParentHash: refC.Hash,
		Time:       refC.Time + l1Time,
	}
	refE := eth.L1BlockRef{
		Hash:       testutils.RandomHash(rng),
		Number:     refD.Number + 1,
		ParentHash: refD.Hash,
		Time:       refD.Time + l1Time,
	}
	refF := eth.L1BlockRef{
		Hash:       testutils.RandomHash(rng),
		Number:     refE.Number + 1,
		ParentHash: refE.Hash,
		Time:       refE.Time + l1Time,
	}
	refG := eth.L1BlockRef{
		Hash:       testutils.RandomHash(rng),
		Number:     refF.Number + 1,
		ParentHash: refF.Hash,
		Time:       refF.Time + l1Time,
	}
	refH := eth.L1BlockRef{
		Hash:       testutils.RandomHash(rng),
		Number:     refG.Number + 1,
		ParentHash: refG.Hash,
		Time:       refG.Time + l1Time,
	}
	//refI := eth.L1BlockRef{
	//	Hash:       testutils.RandomHash(rng),
	//	Number:     refH.Number + 1,
	//	ParentHash: refH.Hash,
	//	Time:       refH.Time + l1Time,
	//}

	refA0 := eth.L2BlockRef{
		Hash:           testutils.RandomHash(rng),
		Number:         0,
		ParentHash:     common.Hash{},
		Time:           refA.Time,
		L1Origin:       refA.ID(),
		SequenceNumber: 0,
	}
	cfg := &rollup.Config{
		Genesis: rollup.Genesis{
			L1:     refA.ID(),
			L2:     refA0.ID(),
			L2Time: refA0.Time,
		},
		BlockTime:     1,
		SeqWindowSize: 2,
	}
	babylonCfg := &rollup.BabylonConfig{
		ChainID:         "chain-test",
		ContractAddress: "bbn1eyfccmjm6732k7wp4p6gdjwhxjwsvje44j0hfx8nkgrm8fs7vqfsa3n3gc",
		BitcoinRpc:      "https://rpc.this-is-a-mock.com/btc",
	}
	cfg.BabylonConfig = babylonCfg
	refA1 := eth.L2BlockRef{
		Hash:           testutils.RandomHash(rng),
		Number:         refA0.Number + 1,
		ParentHash:     refA0.Hash,
		Time:           refA0.Time + cfg.BlockTime,
		L1Origin:       refA.ID(),
		SequenceNumber: 1,
	}
	refB0 := eth.L2BlockRef{
		Hash:           testutils.RandomHash(rng),
		Number:         refA1.Number + 1,
		ParentHash:     refA1.Hash,
		Time:           refA1.Time + cfg.BlockTime,
		L1Origin:       refB.ID(),
		SequenceNumber: 0,
	}
	refB1 := eth.L2BlockRef{
		Hash:           testutils.RandomHash(rng),
		Number:         refB0.Number + 1,
		ParentHash:     refB0.Hash,
		Time:           refB0.Time + cfg.BlockTime,
		L1Origin:       refB.ID(),
		SequenceNumber: 1,
	}
	refC0 := eth.L2BlockRef{
		Hash:           testutils.RandomHash(rng),
		Number:         refB1.Number + 1,
		ParentHash:     refB1.Hash,
		Time:           refB1.Time + cfg.BlockTime,
		L1Origin:       refC.ID(),
		SequenceNumber: 0,
	}
	refC1 := eth.L2BlockRef{
		Hash:           testutils.RandomHash(rng),
		Number:         refC0.Number + 1,
		ParentHash:     refC0.Hash,
		Time:           refC0.Time + cfg.BlockTime,
		L1Origin:       refC.ID(),
		SequenceNumber: 1,
	}
	refD0 := eth.L2BlockRef{
		Hash:           testutils.RandomHash(rng),
		Number:         refC1.Number + 1,
		ParentHash:     refC1.Hash,
		Time:           refC1.Time + cfg.BlockTime,
		L1Origin:       refD.ID(),
		SequenceNumber: 0,
	}
	refD1 := eth.L2BlockRef{
		Hash:           testutils.RandomHash(rng),
		Number:         refD0.Number + 1,
		ParentHash:     refD0.Hash,
		Time:           refD0.Time + cfg.BlockTime,
		L1Origin:       refD.ID(),
		SequenceNumber: 1,
	}
	refE0 := eth.L2BlockRef{
		Hash:           testutils.RandomHash(rng),
		Number:         refD1.Number + 1,
		ParentHash:     refD1.Hash,
		Time:           refD1.Time + cfg.BlockTime,
		L1Origin:       refE.ID(),
		SequenceNumber: 0,
	}
	refE1 := eth.L2BlockRef{
		Hash:           testutils.RandomHash(rng),
		Number:         refE0.Number + 1,
		ParentHash:     refE0.Hash,
		Time:           refE0.Time + cfg.BlockTime,
		L1Origin:       refE.ID(),
		SequenceNumber: 1,
	}
	refF0 := eth.L2BlockRef{
		Hash:           testutils.RandomHash(rng),
		Number:         refE1.Number + 1,
		ParentHash:     refE1.Hash,
		Time:           refE1.Time + cfg.BlockTime,
		L1Origin:       refF.ID(),
		SequenceNumber: 0,
	}
	refF1 := eth.L2BlockRef{
		Hash:           testutils.RandomHash(rng),
		Number:         refF0.Number + 1,
		ParentHash:     refF0.Hash,
		Time:           refF0.Time + cfg.BlockTime,
		L1Origin:       refF.ID(),
		SequenceNumber: 1,
	}
	_ = refF1

	// We expect the L1 block that the finalized L2 data was derived from to be checked,
	// to be sure it is part of the canonical chain, after the finalization signal.
	t.Run("basic", func(t *testing.T) {
		logger := testlog.Logger(t, log.LevelInfo)
		l1F := &testutils.MockL1Source{}
		defer l1F.AssertExpectations(t)
		l1F.ExpectL1BlockRefByNumber(refD.Number, refD, nil)
		l1F.ExpectL1BlockRefByNumber(refD.Number, refD, nil)

		l2F := &testutils.MockL2Client{}
		defer l2F.AssertExpectations(t)
		mockL2BlockRefByNumberWithTimes(l2F, 1, refA1, refB0, refB1, refC0, refC1)

		emitter := &testutils.MockEmitter{}
<<<<<<< HEAD
		fi := NewFinalizer(context.Background(), logger, &rollup.Config{BabylonConfig: babylonCfg}, l1F, l2F, emitter)

		ctl := gomock.NewController(t)
		defer ctl.Finish()
		sdkClient := mocks.NewMockISdkClient(ctl)
		fi.babylonFinalityClient = sdkClient
		mockActivatedTimestamp(sdkClient)
		mockQueryBlockRangeBabylonFinalizedWithTimes(sdkClient, 1, refA1, refB0, refB1, refC0, refC1)
=======
		fi := NewFinalizer(context.Background(), logger, &rollup.Config{}, l1F)
		fi.AttachEmitter(emitter)
>>>>>>> d1499b04

		// now say C1 was included in D and became the new safe head
		fi.OnEvent(engine.SafeDerivedEvent{Safe: refC1, DerivedFrom: refD})
		fi.OnEvent(derive.DeriverIdleEvent{Origin: refD})
		emitter.AssertExpectations(t)

		// now say D0 was included in E and became the new safe head
		fi.OnEvent(engine.SafeDerivedEvent{Safe: refD0, DerivedFrom: refE})
		fi.OnEvent(derive.DeriverIdleEvent{Origin: refE})
		emitter.AssertExpectations(t)

		// Let's finalize D from which we fully derived C1, but not D0
		// This will trigger an attempt of L2 finalization.
		emitter.ExpectOnce(TryFinalizeEvent{})
		fi.OnEvent(FinalizeL1Event{FinalizedL1: refD})
		emitter.AssertExpectations(t)

		// C1 was included in finalized D, and should now be finalized
		emitter.ExpectOnce(engine.PromoteFinalizedEvent{Ref: refC1})
		fi.OnEvent(TryFinalizeEvent{})
		emitter.AssertExpectations(t)
	})

	// Finality signal is received, but couldn't immediately be checked
	t.Run("retry", func(t *testing.T) {
		logger := testlog.Logger(t, log.LevelInfo)
		l1F := &testutils.MockL1Source{}
		defer l1F.AssertExpectations(t)
		l1F.ExpectL1BlockRefByNumber(refD.Number, refD, errors.New("fake error"))
		l1F.ExpectL1BlockRefByNumber(refD.Number, refD, nil) // to check finality signal
		l1F.ExpectL1BlockRefByNumber(refD.Number, refD, nil) // to check what was derived from (same in this case)

		l2F := &testutils.MockL2Client{}
		defer l2F.AssertExpectations(t)
		mockL2BlockRefByNumberWithTimes(l2F, 2, refA1, refB0, refB1, refC0, refC1)

		emitter := &testutils.MockEmitter{}
<<<<<<< HEAD
		fi := NewFinalizer(context.Background(), logger, &rollup.Config{BabylonConfig: babylonCfg}, l1F, l2F, emitter)
		ctl := gomock.NewController(t)
		defer ctl.Finish()
		sdkClient := mocks.NewMockISdkClient(ctl)
		fi.babylonFinalityClient = sdkClient
		mockActivatedTimestamp(sdkClient)
		mockQueryBlockRangeBabylonFinalizedWithTimes(sdkClient, 2, refA1, refB0, refB1, refC0, refC1)
=======
		fi := NewFinalizer(context.Background(), logger, &rollup.Config{}, l1F)
		fi.AttachEmitter(emitter)
>>>>>>> d1499b04

		// now say C1 was included in D and became the new safe head
		fi.OnEvent(engine.SafeDerivedEvent{Safe: refC1, DerivedFrom: refD})
		fi.OnEvent(derive.DeriverIdleEvent{Origin: refD})
		emitter.AssertExpectations(t)

		// now say D0 was included in E and became the new safe head
		fi.OnEvent(engine.SafeDerivedEvent{Safe: refD0, DerivedFrom: refE})
		fi.OnEvent(derive.DeriverIdleEvent{Origin: refE})
		emitter.AssertExpectations(t)

		// let's finalize D from which we fully derived C1, but not D0
		emitter.ExpectOnce(TryFinalizeEvent{})
		fi.OnEvent(FinalizeL1Event{FinalizedL1: refD})
		emitter.AssertExpectations(t)
		// C1 was included in finalized D, but finality could not be verified yet, due to temporary test error
		emitter.ExpectOnceType("L1TemporaryErrorEvent")
		fi.OnEvent(TryFinalizeEvent{})
		emitter.AssertExpectations(t)

		// upon the next signal we should schedule a finalization re-attempt
		emitter.ExpectOnce(TryFinalizeEvent{})
		fi.OnEvent(derive.DeriverIdleEvent{Origin: refF})
		emitter.AssertExpectations(t)

		// C1 was included in finalized D, and should now be finalized, as check can succeed when revisited
		emitter.ExpectOnce(engine.PromoteFinalizedEvent{Ref: refC1})
		fi.OnEvent(TryFinalizeEvent{})
		emitter.AssertExpectations(t)
	})

	// Test that finality progression can repeat a few times.
	t.Run("repeat", func(t *testing.T) {
		logger := testlog.Logger(t, log.LevelInfo)
		l1F := &testutils.MockL1Source{}
		defer l1F.AssertExpectations(t)

		l2F := &testutils.MockL2Client{}
		defer l2F.AssertExpectations(t)

		emitter := &testutils.MockEmitter{}
<<<<<<< HEAD
		fi := NewFinalizer(context.Background(), logger, &rollup.Config{BabylonConfig: babylonCfg}, l1F, l2F, emitter)
		ctl := gomock.NewController(t)
		defer ctl.Finish()
		sdkClient := mocks.NewMockISdkClient(ctl)
		fi.babylonFinalityClient = sdkClient
		mockActivatedTimestamp(sdkClient)
=======
		fi := NewFinalizer(context.Background(), logger, &rollup.Config{}, l1F)
		fi.AttachEmitter(emitter)
>>>>>>> d1499b04

		fi.OnEvent(engine.SafeDerivedEvent{Safe: refC1, DerivedFrom: refD})
		fi.OnEvent(derive.DeriverIdleEvent{Origin: refD})
		emitter.AssertExpectations(t)

		fi.OnEvent(engine.SafeDerivedEvent{Safe: refD0, DerivedFrom: refE})
		fi.OnEvent(derive.DeriverIdleEvent{Origin: refE})
		emitter.AssertExpectations(t)

		// L1 finality signal will trigger L2 finality attempt
		emitter.ExpectOnce(TryFinalizeEvent{})
		fi.OnEvent(FinalizeL1Event{FinalizedL1: refD})
		emitter.AssertExpectations(t)

		// C1 was included in D, and should be finalized now
		emitter.ExpectOnce(engine.PromoteFinalizedEvent{Ref: refC1})
		l1F.ExpectL1BlockRefByNumber(refD.Number, refD, nil)
		l1F.ExpectL1BlockRefByNumber(refD.Number, refD, nil)
		mockL2BlockRefByNumberWithTimes(l2F, 2, refA1, refB0, refB1, refC0, refC1)
		mockQueryBlockRangeBabylonFinalizedWithTimes(sdkClient, 2, refA1, refB0, refB1, refC0, refC1)
		fi.OnEvent(TryFinalizeEvent{})
		emitter.AssertExpectations(t)
		l1F.AssertExpectations(t)

		// Another L1 finality event, trigger L2 finality attempt again
		emitter.ExpectOnce(TryFinalizeEvent{})
		fi.OnEvent(FinalizeL1Event{FinalizedL1: refE})
		emitter.AssertExpectations(t)

		// D0 was included in E, and should be finalized now
		emitter.ExpectOnce(engine.PromoteFinalizedEvent{Ref: refD0})
		l1F.ExpectL1BlockRefByNumber(refE.Number, refE, nil)
		l1F.ExpectL1BlockRefByNumber(refE.Number, refE, nil)
		mockL2BlockRefByNumberWithTimes(l2F, 1, refD0)
		mockQueryBlockRangeBabylonFinalizedWithTimes(sdkClient, 1, refD0)
		fi.OnEvent(TryFinalizeEvent{})
		emitter.AssertExpectations(t)
		l1F.AssertExpectations(t)

		// D0 is still there in the buffer, and may be finalized again, if it were not for the latest forkchoice update.
		fi.OnEvent(engine.ForkchoiceUpdateEvent{FinalizedL2Head: refD0})
		emitter.AssertExpectations(t) // should trigger no events

		// we expect a finality attempt, since we have not idled on something yet
		emitter.ExpectOnce(TryFinalizeEvent{})
		fi.OnEvent(derive.DeriverIdleEvent{Origin: refG})
		emitter.AssertExpectations(t)

		fi.OnEvent(engine.SafeDerivedEvent{Safe: refD1, DerivedFrom: refH})
		fi.OnEvent(engine.SafeDerivedEvent{Safe: refE0, DerivedFrom: refH})
		fi.OnEvent(engine.SafeDerivedEvent{Safe: refE1, DerivedFrom: refH})
		fi.OnEvent(engine.SafeDerivedEvent{Safe: refF0, DerivedFrom: refH})
		fi.OnEvent(engine.SafeDerivedEvent{Safe: refF1, DerivedFrom: refH})
		emitter.AssertExpectations(t) // above updates add data, but no attempt is made until idle or L1 signal

		// We recently finalized already, and there is no new L1 finality data
		fi.OnEvent(derive.DeriverIdleEvent{Origin: refH})
		emitter.AssertExpectations(t)

		// D1-F1 were included in L1 blocks that have not been finalized yet.
		// D0 is known to be finalized already.
		fi.OnEvent(TryFinalizeEvent{})
		emitter.AssertExpectations(t)

		// Now L1 block H is actually finalized, and we can proceed with another attempt
		emitter.ExpectOnce(TryFinalizeEvent{})
		fi.OnEvent(FinalizeL1Event{FinalizedL1: refH})
		emitter.AssertExpectations(t)

		// F1 should be finalized now, since it was included in H
		emitter.ExpectOnce(engine.PromoteFinalizedEvent{Ref: refF1})
		l1F.ExpectL1BlockRefByNumber(refH.Number, refH, nil)
		l1F.ExpectL1BlockRefByNumber(refH.Number, refH, nil)
		mockL2BlockRefByNumberWithTimes(l2F, 1, refD1, refE0, refE1, refF0, refF1)
		mockQueryBlockRangeBabylonFinalizedWithTimes(sdkClient, 1, refD1, refE0, refE1, refF0, refF1)
		fi.OnEvent(TryFinalizeEvent{})
		emitter.AssertExpectations(t)
		l1F.AssertExpectations(t)
	})

	// In this test the finality signal is for a block more than
	// 1 L1 block later than what the L2 data was included in.
	t.Run("older-data", func(t *testing.T) {
		logger := testlog.Logger(t, log.LevelInfo)
		l1F := &testutils.MockL1Source{}
		defer l1F.AssertExpectations(t)
		l1F.ExpectL1BlockRefByNumber(refD.Number, refD, nil) // check the signal
		l1F.ExpectL1BlockRefByNumber(refC.Number, refC, nil) // check what we derived the L2 block from

		l2F := &testutils.MockL2Client{}
		defer l2F.AssertExpectations(t)
		mockL2BlockRefByNumberWithTimes(l2F, 1, refA1, refB0, refB1)

		emitter := &testutils.MockEmitter{}
<<<<<<< HEAD
		fi := NewFinalizer(context.Background(), logger, &rollup.Config{BabylonConfig: babylonCfg}, l1F, l2F, emitter)
		ctl := gomock.NewController(t)
		defer ctl.Finish()
		sdkClient := mocks.NewMockISdkClient(ctl)
		fi.babylonFinalityClient = sdkClient
		mockActivatedTimestamp(sdkClient)
		mockQueryBlockRangeBabylonFinalizedWithTimes(sdkClient, 1, refA1, refB0, refB1)
=======
		fi := NewFinalizer(context.Background(), logger, &rollup.Config{}, l1F)
		fi.AttachEmitter(emitter)
>>>>>>> d1499b04

		// now say B1 was included in C and became the new safe head
		fi.OnEvent(engine.SafeDerivedEvent{Safe: refB1, DerivedFrom: refC})
		fi.OnEvent(derive.DeriverIdleEvent{Origin: refC})
		emitter.AssertExpectations(t)

		// now say C0 was included in E and became the new safe head
		fi.OnEvent(engine.SafeDerivedEvent{Safe: refC0, DerivedFrom: refE})
		fi.OnEvent(derive.DeriverIdleEvent{Origin: refE})
		emitter.AssertExpectations(t)

		// let's finalize D, from which we fully derived B1, but not C0 (referenced L1 origin in L2 block != inclusion of L2 block in L1 chain)
		emitter.ExpectOnce(TryFinalizeEvent{})
		fi.OnEvent(FinalizeL1Event{FinalizedL1: refD})
		emitter.AssertExpectations(t)

		// B1 was included in finalized D, and should now be finalized
		emitter.ExpectOnce(engine.PromoteFinalizedEvent{Ref: refB1})
		fi.OnEvent(TryFinalizeEvent{})
		emitter.AssertExpectations(t)
	})

	// Test that reorg race condition is handled.
	t.Run("reorg-safe", func(t *testing.T) {
		logger := testlog.Logger(t, log.LevelInfo)
		l1F := &testutils.MockL1Source{}
		defer l1F.AssertExpectations(t)
		l1F.ExpectL1BlockRefByNumber(refF.Number, refF, nil) // check signal
		l1F.ExpectL1BlockRefByNumber(refD.Number, refD, nil) // shows reorg to Finalize attempt
		l1F.ExpectL1BlockRefByNumber(refF.Number, refF, nil) // check signal
		l1F.ExpectL1BlockRefByNumber(refD.Number, refD, nil) // shows reorg to OnDerivationL1End attempt
		l1F.ExpectL1BlockRefByNumber(refF.Number, refF, nil) // check signal
		l1F.ExpectL1BlockRefByNumber(refE.Number, refE, nil) // post-reorg

		l2F := &testutils.MockL2Client{}
		defer l2F.AssertExpectations(t)

		emitter := &testutils.MockEmitter{}
<<<<<<< HEAD
		fi := NewFinalizer(context.Background(), logger, &rollup.Config{BabylonConfig: babylonCfg}, l1F, l2F, emitter)
		ctl := gomock.NewController(t)
		defer ctl.Finish()
		sdkClient := mocks.NewMockISdkClient(ctl)
		mockActivatedTimestamp(sdkClient)
		fi.babylonFinalityClient = sdkClient
=======
		fi := NewFinalizer(context.Background(), logger, &rollup.Config{}, l1F)
		fi.AttachEmitter(emitter)
>>>>>>> d1499b04

		// now say B1 was included in C and became the new safe head
		fi.OnEvent(engine.SafeDerivedEvent{Safe: refB1, DerivedFrom: refC})
		fi.OnEvent(derive.DeriverIdleEvent{Origin: refC})
		emitter.AssertExpectations(t)

		// temporary fork of the L1, and derived safe L2 blocks from.
		refC0Alt := eth.L2BlockRef{
			Hash:           testutils.RandomHash(rng),
			Number:         refB1.Number + 1,
			ParentHash:     refB1.Hash,
			Time:           refB1.Time + cfg.BlockTime,
			L1Origin:       refC.ID(),
			SequenceNumber: 0,
		}
		refC1Alt := eth.L2BlockRef{
			Hash:           testutils.RandomHash(rng),
			Number:         refC0Alt.Number + 1,
			ParentHash:     refC0Alt.Hash,
			Time:           refC0Alt.Time + cfg.BlockTime,
			L1Origin:       refC.ID(),
			SequenceNumber: 1,
		}
		refDAlt := eth.L1BlockRef{
			Hash:       testutils.RandomHash(rng),
			Number:     refC.Number + 1,
			ParentHash: refC.Hash,
			Time:       refC.Time + l1Time,
		}
		fi.OnEvent(engine.SafeDerivedEvent{Safe: refC0Alt, DerivedFrom: refDAlt})
		fi.OnEvent(engine.SafeDerivedEvent{Safe: refC1Alt, DerivedFrom: refDAlt})

		mockL2BlockRefByNumberWithTimes(l2F, 2, refA1, refB0, refB1, refC0Alt, refC1Alt)
		mockQueryBlockRangeBabylonFinalizedWithTimes(sdkClient, 2, refA1, refB0, refB1)
		mockQueryBlockRangeBabylonFinalizedWithTimes(sdkClient, 2, refC0Alt, refC1Alt)

		// We get an early finality signal for F, of the chain that did not include refC0Alt and refC1Alt,
		// as L1 block F does not build on DAlt.
		// The finality signal was for a new chain, while derivation is on an old stale chain.
		// It should be detected that C0Alt and C1Alt cannot actually be finalized,
		// even though they are older than the latest finality signal.
		emitter.ExpectOnce(TryFinalizeEvent{})
		fi.OnEvent(FinalizeL1Event{FinalizedL1: refF})
		emitter.AssertExpectations(t)
		// cannot verify refC0Alt and refC1Alt, and refB1 is older and not checked
		emitter.ExpectOnceType("ResetEvent")
		fi.OnEvent(TryFinalizeEvent{})
		emitter.AssertExpectations(t) // no change in finality

		// And process DAlt, still stuck on old chain.

		emitter.ExpectOnce(TryFinalizeEvent{})
		fi.OnEvent(derive.DeriverIdleEvent{Origin: refDAlt})
		emitter.AssertExpectations(t)
		// no new finalized L2 blocks after early finality signal with stale chain
		emitter.ExpectOnceType("ResetEvent")
		fi.OnEvent(TryFinalizeEvent{})
		emitter.AssertExpectations(t)
		// Now reset, because of the reset error
		fi.OnEvent(rollup.ResetEvent{})
		require.Equal(t, refF, fi.FinalizedL1(), "remember the new finality signal for later however")

		// And process the canonical chain, with empty block D (no post-processing of canonical C0 blocks yet)
		emitter.ExpectOnce(TryFinalizeEvent{})
		fi.OnEvent(derive.DeriverIdleEvent{Origin: refD})
		emitter.AssertExpectations(t)
		fi.OnEvent(TryFinalizeEvent{})
		emitter.AssertExpectations(t) // no new finality

		// Include C0 in E
		fi.OnEvent(engine.SafeDerivedEvent{Safe: refC0, DerivedFrom: refE})
		fi.OnEvent(derive.DeriverIdleEvent{Origin: refE})
		// Due to the "finalityDelay" we don't repeat finality checks shortly after one another,
		// and don't expect a finality attempt.
		emitter.AssertExpectations(t)

		mockL2BlockRefByNumberWithTimes(l2F, 1, refA1, refB0, refB1, refC0)
		mockQueryBlockRangeBabylonFinalizedWithTimes(sdkClient, 1, refA1, refB0, refB1, refC0)

		// if we reset the attempt, then we can finalize however.
		fi.triedFinalizeAt = 0
		emitter.ExpectOnce(TryFinalizeEvent{})
		fi.OnEvent(derive.DeriverIdleEvent{Origin: refE})
		emitter.AssertExpectations(t)
		emitter.ExpectOnce(engine.PromoteFinalizedEvent{Ref: refC0})
		fi.OnEvent(TryFinalizeEvent{})
		emitter.AssertExpectations(t)
	})
}

func mockL2BlockRefByNumberWithTimes(l2F *testutils.MockL2Client, times int, refs ...eth.L2BlockRef) {
	for _, ref := range refs {
		l2F.ExpectL2BlockRefByNumberWithTimes(ref.Number, ref, times, nil)
	}
}

func mockQueryBlockRangeBabylonFinalizedWithTimes(sdkClient *mocks.MockISdkClient, times int, refs ...eth.L2BlockRef) {
	queryBlocks := make([]*cwclient.L2Block, len(refs))
	for i, ref := range refs {
		queryBlocks[i] = &cwclient.L2Block{
			BlockHeight:    ref.Number,
			BlockHash:      ref.Hash.String(),
			BlockTimestamp: ref.Time,
		}
	}
	sdkClient.EXPECT().QueryBlockRangeBabylonFinalized(queryBlocks).Return(&refs[len(refs)-1].Number, nil).Times(times)
}

func mockActivatedTimestamp(sdkClient *mocks.MockISdkClient) {
	sdkClient.EXPECT().QueryBtcStakingActivatedTimestamp().Return(uint64(0), nil).AnyTimes()
}<|MERGE_RESOLUTION|>--- conflicted
+++ resolved
@@ -204,8 +204,8 @@
 		mockL2BlockRefByNumberWithTimes(l2F, 1, refA1, refB0, refB1, refC0, refC1)
 
 		emitter := &testutils.MockEmitter{}
-<<<<<<< HEAD
-		fi := NewFinalizer(context.Background(), logger, &rollup.Config{BabylonConfig: babylonCfg}, l1F, l2F, emitter)
+		fi := NewFinalizer(context.Background(), logger, &rollup.Config{BabylonConfig: babylonCfg}, l1F, l2F)
+		fi.AttachEmitter(emitter)
 
 		ctl := gomock.NewController(t)
 		defer ctl.Finish()
@@ -213,10 +213,6 @@
 		fi.babylonFinalityClient = sdkClient
 		mockActivatedTimestamp(sdkClient)
 		mockQueryBlockRangeBabylonFinalizedWithTimes(sdkClient, 1, refA1, refB0, refB1, refC0, refC1)
-=======
-		fi := NewFinalizer(context.Background(), logger, &rollup.Config{}, l1F)
-		fi.AttachEmitter(emitter)
->>>>>>> d1499b04
 
 		// now say C1 was included in D and became the new safe head
 		fi.OnEvent(engine.SafeDerivedEvent{Safe: refC1, DerivedFrom: refD})
@@ -254,18 +250,14 @@
 		mockL2BlockRefByNumberWithTimes(l2F, 2, refA1, refB0, refB1, refC0, refC1)
 
 		emitter := &testutils.MockEmitter{}
-<<<<<<< HEAD
-		fi := NewFinalizer(context.Background(), logger, &rollup.Config{BabylonConfig: babylonCfg}, l1F, l2F, emitter)
+		fi := NewFinalizer(context.Background(), logger, &rollup.Config{BabylonConfig: babylonCfg}, l1F, l2F)
+		fi.AttachEmitter(emitter)
 		ctl := gomock.NewController(t)
 		defer ctl.Finish()
 		sdkClient := mocks.NewMockISdkClient(ctl)
 		fi.babylonFinalityClient = sdkClient
 		mockActivatedTimestamp(sdkClient)
 		mockQueryBlockRangeBabylonFinalizedWithTimes(sdkClient, 2, refA1, refB0, refB1, refC0, refC1)
-=======
-		fi := NewFinalizer(context.Background(), logger, &rollup.Config{}, l1F)
-		fi.AttachEmitter(emitter)
->>>>>>> d1499b04
 
 		// now say C1 was included in D and became the new safe head
 		fi.OnEvent(engine.SafeDerivedEvent{Safe: refC1, DerivedFrom: refD})
@@ -307,17 +299,13 @@
 		defer l2F.AssertExpectations(t)
 
 		emitter := &testutils.MockEmitter{}
-<<<<<<< HEAD
-		fi := NewFinalizer(context.Background(), logger, &rollup.Config{BabylonConfig: babylonCfg}, l1F, l2F, emitter)
+		fi := NewFinalizer(context.Background(), logger, &rollup.Config{BabylonConfig: babylonCfg}, l1F, l2F)
+		fi.AttachEmitter(emitter)
 		ctl := gomock.NewController(t)
 		defer ctl.Finish()
 		sdkClient := mocks.NewMockISdkClient(ctl)
 		fi.babylonFinalityClient = sdkClient
 		mockActivatedTimestamp(sdkClient)
-=======
-		fi := NewFinalizer(context.Background(), logger, &rollup.Config{}, l1F)
-		fi.AttachEmitter(emitter)
->>>>>>> d1499b04
 
 		fi.OnEvent(engine.SafeDerivedEvent{Safe: refC1, DerivedFrom: refD})
 		fi.OnEvent(derive.DeriverIdleEvent{Origin: refD})
@@ -412,18 +400,14 @@
 		mockL2BlockRefByNumberWithTimes(l2F, 1, refA1, refB0, refB1)
 
 		emitter := &testutils.MockEmitter{}
-<<<<<<< HEAD
-		fi := NewFinalizer(context.Background(), logger, &rollup.Config{BabylonConfig: babylonCfg}, l1F, l2F, emitter)
+		fi := NewFinalizer(context.Background(), logger, &rollup.Config{BabylonConfig: babylonCfg}, l1F, l2F)
+		fi.AttachEmitter(emitter)
 		ctl := gomock.NewController(t)
 		defer ctl.Finish()
 		sdkClient := mocks.NewMockISdkClient(ctl)
 		fi.babylonFinalityClient = sdkClient
 		mockActivatedTimestamp(sdkClient)
 		mockQueryBlockRangeBabylonFinalizedWithTimes(sdkClient, 1, refA1, refB0, refB1)
-=======
-		fi := NewFinalizer(context.Background(), logger, &rollup.Config{}, l1F)
-		fi.AttachEmitter(emitter)
->>>>>>> d1499b04
 
 		// now say B1 was included in C and became the new safe head
 		fi.OnEvent(engine.SafeDerivedEvent{Safe: refB1, DerivedFrom: refC})
@@ -462,17 +446,13 @@
 		defer l2F.AssertExpectations(t)
 
 		emitter := &testutils.MockEmitter{}
-<<<<<<< HEAD
-		fi := NewFinalizer(context.Background(), logger, &rollup.Config{BabylonConfig: babylonCfg}, l1F, l2F, emitter)
+		fi := NewFinalizer(context.Background(), logger, &rollup.Config{BabylonConfig: babylonCfg}, l1F, l2F)
+		fi.AttachEmitter(emitter)
 		ctl := gomock.NewController(t)
 		defer ctl.Finish()
 		sdkClient := mocks.NewMockISdkClient(ctl)
 		mockActivatedTimestamp(sdkClient)
 		fi.babylonFinalityClient = sdkClient
-=======
-		fi := NewFinalizer(context.Background(), logger, &rollup.Config{}, l1F)
-		fi.AttachEmitter(emitter)
->>>>>>> d1499b04
 
 		// now say B1 was included in C and became the new safe head
 		fi.OnEvent(engine.SafeDerivedEvent{Safe: refB1, DerivedFrom: refC})
