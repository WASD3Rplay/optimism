package sources

import (
	"context"
	"fmt"
	"math/big"
	"strings"

	"github.com/ethereum/go-ethereum"
	"github.com/ethereum/go-ethereum/common"
	"github.com/ethereum/go-ethereum/log"

	"github.com/ethereum-optimism/optimism/op-node/client"
	"github.com/ethereum-optimism/optimism/op-node/eth"
	"github.com/ethereum-optimism/optimism/op-node/rollup"
	"github.com/ethereum-optimism/optimism/op-node/sources/caching"
)

type L1ClientConfig struct {
	EthClientConfig

	L1BlockRefsCacheSize int
}

func L1ClientDefaultConfig(config *rollup.Config, trustRPC bool, kind RPCProviderKind) *L1ClientConfig {
	// Cache 3/2 worth of sequencing window of receipts and txs
	span := int(config.SeqWindowSize) * 3 / 2
	if span > 1000 { // sanity cap. If a large sequencing window is configured, do not make the cache too large
		span = 1000
	}
	return &L1ClientConfig{
		EthClientConfig: EthClientConfig{
			// receipts and transactions are cached per block
			ReceiptsCacheSize:     span,
			TransactionsCacheSize: span,
			HeadersCacheSize:      span,
			PayloadsCacheSize:     span,
			MaxRequestsPerBatch:   20, // TODO: tune batch param
			MaxConcurrentRequests: 10,
			TrustRPC:              trustRPC,
			MustBePostMerge:       false,
			RPCProviderKind:       kind,
		},
		L1BlockRefsCacheSize: span,
	}
}

// L1Client provides typed bindings to retrieve L1 data from an RPC source,
// with optimized batch requests, cached results, and flag to not trust the RPC
// (i.e. to verify all returned contents against corresponding block hashes).
type L1Client struct {
	*EthClient

	// cache L1BlockRef by hash
	// common.Hash -> eth.L1BlockRef
	l1BlockRefsCache *caching.LRUCache
}

// NewL1Client wraps a RPC with bindings to fetch L1 data, while logging errors, tracking metrics (optional), and caching.
func NewL1Client(client client.RPC, log log.Logger, metrics caching.Metrics, config *L1ClientConfig) (*L1Client, error) {
	ethClient, err := NewEthClient(client, log, metrics, &config.EthClientConfig)
	if err != nil {
		return nil, err
	}

	return &L1Client{
		EthClient:        ethClient,
		l1BlockRefsCache: caching.NewLRUCache(metrics, "blockrefs", config.L1BlockRefsCacheSize),
	}, nil
}

<<<<<<< HEAD
// L1ChainID fetches the chain id for the RPC Client.
func (s *L1Client) L1ChainID(ctx context.Context) (*big.Int, error) {
	return s.ChainID(ctx)
}

=======
// L1BlockRefByLabel returns the [eth.L1BlockRef] for the given block label.
// Notice, we cannot cache a block reference by label because labels are not guaranteed to be unique.
>>>>>>> e535dd27
func (s *L1Client) L1BlockRefByLabel(ctx context.Context, label eth.BlockLabel) (eth.L1BlockRef, error) {
	info, err := s.InfoByLabel(ctx, label)
	if err != nil {
		// Both geth and erigon like to serve non-standard errors for the safe and finalized heads, correct that.
		// This happens when the chain just started and nothing is marked as safe/finalized yet.
		if strings.Contains(err.Error(), "block not found") || strings.Contains(err.Error(), "Unknown block") {
			err = ethereum.NotFound
		}
		return eth.L1BlockRef{}, fmt.Errorf("failed to fetch head header: %w", err)
	}
	ref := eth.InfoToL1BlockRef(info)
	s.l1BlockRefsCache.Add(ref.Hash, ref)
	return ref, nil
}

// L1BlockRefByNumber returns an [eth.L1BlockRef] for the given block number.
// Notice, we cannot cache a block reference by number because L1 re-orgs can invalidate the cached block reference.
func (s *L1Client) L1BlockRefByNumber(ctx context.Context, num uint64) (eth.L1BlockRef, error) {
	info, err := s.InfoByNumber(ctx, num)
	if err != nil {
		return eth.L1BlockRef{}, fmt.Errorf("failed to fetch header by num %d: %w", num, err)
	}
	ref := eth.InfoToL1BlockRef(info)
	s.l1BlockRefsCache.Add(ref.Hash, ref)
	return ref, nil
}

// L1BlockRefByHash returns the [eth.L1BlockRef] for the given block hash.
// We cache the block reference by hash as it is safe to assume collision will not occur.
func (s *L1Client) L1BlockRefByHash(ctx context.Context, hash common.Hash) (eth.L1BlockRef, error) {
	if v, ok := s.l1BlockRefsCache.Get(hash); ok {
		return v.(eth.L1BlockRef), nil
	}
	info, err := s.InfoByHash(ctx, hash)
	if err != nil {
		return eth.L1BlockRef{}, fmt.Errorf("failed to fetch header by hash %v: %w", hash, err)
	}
	ref := eth.InfoToL1BlockRef(info)
	s.l1BlockRefsCache.Add(ref.Hash, ref)
	return ref, nil
}<|MERGE_RESOLUTION|>--- conflicted
+++ resolved
@@ -69,16 +69,13 @@
 	}, nil
 }
 
-<<<<<<< HEAD
 // L1ChainID fetches the chain id for the RPC Client.
 func (s *L1Client) L1ChainID(ctx context.Context) (*big.Int, error) {
 	return s.ChainID(ctx)
 }
 
-=======
 // L1BlockRefByLabel returns the [eth.L1BlockRef] for the given block label.
 // Notice, we cannot cache a block reference by label because labels are not guaranteed to be unique.
->>>>>>> e535dd27
 func (s *L1Client) L1BlockRefByLabel(ctx context.Context, label eth.BlockLabel) (eth.L1BlockRef, error) {
 	info, err := s.InfoByLabel(ctx, label)
 	if err != nil {
