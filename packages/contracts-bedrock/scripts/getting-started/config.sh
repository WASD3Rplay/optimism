--- conflicted
+++ resolved
@@ -142,13 +142,9 @@
   "faultGameWithdrawalDelay": 600,
 
   "preimageOracleMinProposalSize": 1800000,
-<<<<<<< HEAD
-  "preimageOracleChallengePeriod": 86400,
+  "preimageOracleChallengePeriod": 300
 
   "babylonFinalityGadgetRpc": "$BBN_FINALITY_GADGET_RPC"
-=======
-  "preimageOracleChallengePeriod": 300
->>>>>>> 4797ddb7
 }
 EOL
 
