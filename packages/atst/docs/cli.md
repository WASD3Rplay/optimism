# atst cli docs

![preview](../assets/preview.gif)

## Installation

```bash
npm install @eth-optimism/atst --global
```

## Usage

```bash
npx atst <command> [options]
```

### Commands

- `read` read an attestation
- `write` write an attestation

For more info, run any command with the `--help` flag:

```bash
npx atst read --help
npx atst write --help
```

### General options

- `-h`, `--help` Display help message
- `-v`, `--version` Display version number


### Read

- `--creator <address>` Address of the creator of the attestation
- `--about <address>` Address of the subject of the attestation
- `--key <string>` Key of the attestation either as string or hex number
- `[--data-type <string>]` The DataType type `string` | `bytes` | `number` | `bool` | `address` (default: `string`)
- `[--rpc-url <url>]` Rpc url to use (default: `https://mainnet.optimism.io`)
- `[--contract <address>]` Contract address to read from (default: `0xEE36eaaD94d1Cc1d0eccaDb55C38bFfB6Be06C77`)
- `-h`, `--help` Display help message

Example:

```bash
npx atst read --key "optimist.base-uri" --about 0x2335022c740d17c2837f9C884Bfe4fFdbf0A95D5 \
    --creator 0x60c5C9c98bcBd0b0F2fD89B24c16e533BaA8CdA3
```

### Write

- `--private-key <string>` Private key of the creator of the attestation
- `[--data-type <string>]` The DataType type `string` | `bytes` | `number` | `bool` | `address` (default: `string`)
- `--about <address>` Address of the subject of the attestation
- `--key <address>` Key of the attestation either as string or hex number
- `--value <string>` undefined
- `[--rpc-url <url>]` Rpc url to use (default: `https://mainnet.optimism.io`)
- `[--contract <address>]` Contract address to read from (default: 0xEE36eaaD94d1Cc1d0eccaDb55C38bFfB6Be06C77) 
- `-h`, `--help` Display this message

Example: 

```bash
<<<<<<< HEAD
npx atst write --key "optimist.base-uri" \
    --about 0x2335022c740d17c2837f9C884Bfe4fFdbf0A95D5 \
    --value "my attestation" \
    --private-key 0xac0974bec39a17e36ba4a6b4d238ff944bacb478cbed5efcae784d7bf4f2ff80 \
    --rpc-url http://goerli.optimism.io
=======
atst write --key "optimist.base-uri" \
    --about 0x2335022c740d17c2837f9C884Bfe4fFdbf0A95D5 \
    --value "my attestation" \
    --private-key 0xac0974bec39a17e36ba4a6b4d238ff944bacb478cbed5efcae784d7bf4f2ff80 \
    --rpc-url http://localhost:8545
>>>>>>> 68b35a38
```<|MERGE_RESOLUTION|>--- conflicted
+++ resolved
@@ -63,17 +63,9 @@
 Example: 
 
 ```bash
-<<<<<<< HEAD
 npx atst write --key "optimist.base-uri" \
     --about 0x2335022c740d17c2837f9C884Bfe4fFdbf0A95D5 \
     --value "my attestation" \
     --private-key 0xac0974bec39a17e36ba4a6b4d238ff944bacb478cbed5efcae784d7bf4f2ff80 \
     --rpc-url http://goerli.optimism.io
-=======
-atst write --key "optimist.base-uri" \
-    --about 0x2335022c740d17c2837f9C884Bfe4fFdbf0A95D5 \
-    --value "my attestation" \
-    --private-key 0xac0974bec39a17e36ba4a6b4d238ff944bacb478cbed5efcae784d7bf4f2ff80 \
-    --rpc-url http://localhost:8545
->>>>>>> 68b35a38
 ```