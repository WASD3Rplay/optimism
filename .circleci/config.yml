version: 2.1

<<<<<<< HEAD
# parameters:
#   ci_builder_image:
#     type: string
#     default: us-docker.pkg.dev/oplabs-tools-artifacts/images/ci-builder:v0.49.0
#   ci_builder_rust_image:
#     type: string
#     default: us-docker.pkg.dev/oplabs-tools-artifacts/images/ci-builder-rust:latest
#   base_image:
#     type: string
#     default: default
#   # The dispatch parameters are used to manually dispatch pipelines that normally only run post-merge on develop
#   # from the CircleCI UI. Example configuration:
#   #   when:
#   #     or:
#   #       - equal: [ "develop", <<pipeline.git.branch>> ]
#   #       - equal: [ true, <<pipeline.parameters.main_dispatch>> ]
#   # Add a new `*_dispatch` parameter for any pipeline you want manual dispatch for.
#   main_dispatch:
#     type: boolean
#     default: true # default to running main in case the manual run cancelled an automatic run
#   fault_proofs_dispatch:
#     type: boolean
#     default: false
#   reproducibility_dispatch:
#     type: boolean
#     default: false
#   kontrol_dispatch:
#     type: boolean
#     default: false
#   sdk_dispatch:
#     type: boolean
#     default: false
=======
parameters:
  ci_builder_image:
    type: string
    default: us-docker.pkg.dev/oplabs-tools-artifacts/images/ci-builder:v0.49.0
  ci_builder_rust_image:
    type: string
    default: us-docker.pkg.dev/oplabs-tools-artifacts/images/ci-builder-rust:latest
  base_image:
    type: string
    default: default
  # The dispatch parameters are used to manually dispatch pipelines that normally only run post-merge on develop
  # from the CircleCI UI. Example configuration:
  #   when:
  #     or:
  #       - equal: [ "develop", <<pipeline.git.branch>> ]
  #       - equal: [ true, <<pipeline.parameters.main_dispatch>> ]
  # Add a new `*_dispatch` parameter for any pipeline you want manual dispatch for.
  main_dispatch:
    type: boolean
    default: true # default to running main in case the manual run cancelled an automatic run
  fault_proofs_dispatch:
    type: boolean
    default: false
  reproducibility_dispatch:
    type: boolean
    default: false
  kontrol_dispatch:
    type: boolean
    default: false
  sdk_dispatch:
    type: boolean
    default: false
  docker_publish_dispatch:
    type: boolean
    default: false
>>>>>>> d1499b04

# orbs:
#   go: circleci/go@1.8.0
#   gcp-cli: circleci/gcp-cli@3.0.1
#   slack: circleci/slack@4.10.1
#   shellcheck: circleci/shellcheck@3.2.0
# commands:
#   gcp-oidc-authenticate:
#     description: "Authenticate with GCP using a CircleCI OIDC token."
#     parameters:
#       project_id:
#         type: env_var_name
#         default: GCP_PROJECT_ID
#       workload_identity_pool_id:
#         type: env_var_name
#         default: GCP_WIP_ID
#       workload_identity_pool_provider_id:
#         type: env_var_name
#         default: GCP_WIP_PROVIDER_ID
#       service_account_email:
#         type: env_var_name
#         default: GCP_SERVICE_ACCOUNT_EMAIL
#       gcp_cred_config_file_path:
#         type: string
#         default: /home/circleci/gcp_cred_config.json
#       oidc_token_file_path:
#         type: string
#         default: /home/circleci/oidc_token.json
#     steps:
#       - run:
#           name: "Create OIDC credential configuration"
#           command: |
#             # Store OIDC token in temp file
#             echo $CIRCLE_OIDC_TOKEN > << parameters.oidc_token_file_path >>
#             # Create a credential configuration for the generated OIDC ID Token
#             gcloud iam workload-identity-pools create-cred-config \
#                 "projects/${<< parameters.project_id >>}/locations/global/workloadIdentityPools/${<< parameters.workload_identity_pool_id >>}/providers/${<< parameters.workload_identity_pool_provider_id >>}"\
#                 --output-file="<< parameters.gcp_cred_config_file_path >>" \
#                 --service-account="${<< parameters.service_account_email >>}" \
#                 --credential-source-file=<< parameters.oidc_token_file_path >>
#       - run:
#           name: "Authenticate with GCP using OIDC"
#           command: |
#             # Configure gcloud to leverage the generated credential configuration
#             gcloud auth login --brief --cred-file "<< parameters.gcp_cred_config_file_path >>"
#             # Configure ADC
#             echo "export GOOGLE_APPLICATION_CREDENTIALS='<< parameters.gcp_cred_config_file_path >>'" | tee -a "$BASH_ENV"

#   check-changed:
#     description: "Conditionally halts a step if certain modules change"
#     parameters:
#       patterns:
#         type: string
#         description: "Comma-separated list of dependencies"
#       no_go_deps:
#         type: string
#         default: ""
#         description: "If set, does not trigger on `go.mod` / `go.sum` changes."
#     steps:
#       - run:
#           name: "Check for changes"
#           environment:
#             CHECK_CHANGED_NO_GO_DEPS: "<<parameters.no_go_deps>>"
#           command: |
#             cd ops/check-changed
#             pip3 install -r requirements.txt
#             python3 main.py "<<parameters.patterns>>"

#   notify-failures-on-develop:
#     description: "Notify Slack"
#     parameters:
#       channel:
#         type: string
#         default: C03N11M0BBN
#       mentions:
#         type: string
#         default: ""
#     steps:
#       - slack/notify:
#           channel: << parameters.channel >>
#           event: fail
#           template: basic_fail_1
#           branch_pattern: develop
#           mentions: "<< parameters.mentions >>"

<<<<<<< HEAD
# jobs:
#   cannon-go-lint-and-test:
#     docker:
#       - image: <<pipeline.parameters.ci_builder_image>>
#     resource_class: medium
#     steps:
#       - checkout
#       - check-changed:
#           patterns: cannon,packages/contracts-bedrock/src/cannon,op-preimage,go.mod
#       - attach_workspace:
#           at: "."
#       - run:
#           name: prep Cannon results dir
#           command: mkdir -p /tmp/test-results
#       - run:
#           name: build Cannon example binaries
#           command: make elf # only compile ELF binaries with Go, we do not have MIPS GCC for creating the debug-dumps.
#           working_directory: cannon/example
#       - run:
#           name: Cannon Go lint
#           command: |
#             make lint
#           working_directory: cannon
#       - run:
#           name: Cannon Go tests
#           command: |
#             mkdir -p /testlogs
#             gotestsum --format=testname --junitfile=/tmp/test-results/cannon.xml --jsonfile=/testlogs/log.json \
#             -- -parallel=2 -coverpkg=github.com/ethereum-optimism/optimism/cannon/... -coverprofile=coverage.out ./...
#           working_directory: cannon
#       - run:
#           name: upload Cannon coverage
#           command: codecov --verbose --clean --flags cannon-go-tests
#       - store_test_results:
#           path: /tmp/test-results
#       - store_artifacts:
#           path: /testlogs
#           when: always
#   cannon-build-test-vectors:
#     docker:
#       - image: <<pipeline.parameters.ci_builder_image>>
#     resource_class: medium
#     steps:
#       - checkout
#       - check-changed:
#           patterns: cannon/mipsevm/open_mips_tests/test
#       - run:
#           name: Build MIPS test vectors
#           command: python3 maketests.py && git diff --exit-code
#           working_directory: cannon/mipsevm/open_mips_tests

#   pnpm-monorepo:
#     docker:
#       - image: <<pipeline.parameters.ci_builder_image>>
#     resource_class: xlarge
#     steps:
#       - checkout
#       - run:
#           name: "Check L1 geth version"
#           command: ./ops/scripts/geth-version-checker.sh || (echo "geth version is wrong, update ci-builder"; false)
#       - run:
#           name: git submodules
#           command: make submodules
#       - restore_cache:
#           name: Restore PNPM Package Cache
#           keys:
#             - pnpm-packages-v2-{{ checksum "pnpm-lock.yaml" }}
#       - restore_cache:
#           name: Restore Go modules cache
#           key: gomod-{{ checksum "go.sum" }}
#       # Fetch node_modules into the pnpm store
#       # This will cache node_modules based on pnpm-lock so other steps can instantly install them with `pnpm install --prefer-offline`
#       # --prefer-offline installs node_modules instantly by just reading from cache if it exists rather than fetching from network
#       # when installing node_modules pnpm simply adds symlinks instead of copying the files which is why it is pretty much instant to run --prefer-offline
#       # this allows a caching strategy of only checking pnpm-lockfile so we don't have to keep it in sync with our packages
#       # For more information see https://pnpm.io/cli/fetch
#       - run:
#           name: Fetch dependencies
#           command: pnpm fetch --frozen-lockfile --prefer-offline
#       - save_cache:
#           name: Save PNPM Package Cache
#           key: pnpm-packages-v2-{{ checksum "pnpm-lock.yaml" }}
#           paths:
#             - "node_modules"
#       - run:
#           name: Install dependencies
#           command: pnpm install:ci:offline
#       - run:
#           name: print forge version
#           command: forge --version
#       - run:
#           name: Build monorepo
#           environment:
#             FOUNDRY_PROFILE: ci
#           command: pnpm build
#       - run:
#           name: Generate L2OO allocs
#           command: DEVNET_L2OO="true" make devnet-allocs
#       - run:
#           name: Copy L2OO allocs to .devnet-l2oo
#           command: cp -r .devnet/ .devnet-l2oo/
#       - run:
#           name: Generate Plasma allocs
#           command: DEVNET_PLASMA="true" make devnet-allocs
#       - run:
#           name: Copy Plasma allocs to .devnet-plasma
#           command: cp -r .devnet/ .devnet-plasma/
#       - run:
#           name: Generate Generic Plasma allocs
#           command: DEVNET_PLASMA="true" GENERIC_PLASMA="true" make devnet-allocs
#       - run:
#           name: Copy Plasma allocs to .devnet-plasma
#           command: cp -r .devnet/ .devnet-plasma-generic/
#       - run:
#           name: Generate default allocs
#           command: make devnet-allocs
#       - persist_to_workspace:
#           root: "."
#           paths:
#             - "packages/**/dist"
#             - "packages/contracts-bedrock/cache"
#             - "packages/contracts-bedrock/artifacts"
#             - "packages/contracts-bedrock/forge-artifacts"
#             - "packages/contracts-bedrock/tsconfig.tsbuildinfo"
#             - "packages/contracts-bedrock/tsconfig.build.tsbuildinfo"
#             - ".devnet/allocs-l1.json"
#             - ".devnet/allocs-l2-delta.json"
#             - ".devnet/allocs-l2-ecotone.json"
#             - ".devnet/allocs-l2-fjord.json"
#             - ".devnet/addresses.json"
#             - ".devnet-l2oo/allocs-l1.json"
#             - ".devnet-l2oo/addresses.json"
#             - ".devnet-l2oo/allocs-l2-delta.json"
#             - ".devnet-l2oo/allocs-l2-ecotone.json"
#             - ".devnet-l2oo/allocs-l2-fjord.json"
#             - ".devnet-plasma/allocs-l1.json"
#             - ".devnet-plasma/addresses.json"
#             - ".devnet-plasma/allocs-l2-delta.json"
#             - ".devnet-plasma/allocs-l2-ecotone.json"
#             - ".devnet-plasma/allocs-l2-fjord.json"
#             - ".devnet-plasma-generic/allocs-l1.json"
#             - ".devnet-plasma-generic/addresses.json"
#             - ".devnet-plasma-generic/allocs-l2-delta.json"
#             - ".devnet-plasma-generic/allocs-l2-ecotone.json"
#             - ".devnet-plasma-generic/allocs-l2-fjord.json"
#             - "packages/contracts-bedrock/deploy-config/devnetL1.json"
#             - "packages/contracts-bedrock/deployments/devnetL1"
#       - notify-failures-on-develop

#   docker-build:
#     environment:
#       DOCKER_BUILDKIT: 1
#     parameters:
#       docker_tags:
#         description: Docker image tags, comma-separated
#         type: string
#       docker_name:
#         description: "Docker buildx bake target"
#         type: string
#         default: ""
#       registry:
#         description: Docker registry
#         type: string
#         default: "us-docker.pkg.dev"
#       repo:
#         description: Docker repo
#         type: string
#         default: "oplabs-tools-artifacts/images"
#       save_image_tag:
#         description: Save docker image with given tag
#         type: string
#         default: ""
#       platforms:
#         description: Platforms to build for, comma-separated
#         type: string
#         default: "linux/amd64"
#       publish:
#         description: Publish the docker image (multi-platform, all tags)
#         type: boolean
#         default: false
#       release:
#         description: Run the release script
#         type: boolean
#         default: false
#       resource_class:
#         description: Docker resoruce class
#         type: string
#         default: medium
#     machine:
#       image: <<pipeline.parameters.base_image>>
#       resource_class: "<<parameters.resource_class>>"
#       docker_layer_caching: true  # we rely on this for faster builds, and actively warm it up for builds with common stages
#     steps:
#       - checkout
#       - attach_workspace:
#           at: /tmp/docker_images
#       - run:
#           command: mkdir -p /tmp/docker_images
#       - when:
#           condition: "<<parameters.release>>"
#           steps:
#             - gcp-cli/install
#       - when:
#           condition:
#             or:
#               - "<<parameters.publish>>"
#               - "<<parameters.release>>"
#           steps:
#             - gcp-oidc-authenticate
#       - run:
#           name: Build
#           command: |
#             # Check to see if DOCKER_HUB_READ_ONLY_TOKEN is set (i.e. we are in repo) before attempting to use secrets.
#             # Building should work without this read only login, but may get rate limited.
#             if [[ -v DOCKER_HUB_READ_ONLY_TOKEN ]]; then
#               echo "$DOCKER_HUB_READ_ONLY_TOKEN" | docker login -u "$DOCKER_HUB_READ_ONLY_USER" --password-stdin
#             fi
=======
jobs:
  cannon-go-lint-and-test:
    docker:
      - image: <<pipeline.parameters.ci_builder_image>>
    resource_class: medium
    steps:
      - checkout
      - check-changed:
          patterns: cannon,packages/contracts-bedrock/src/cannon,op-preimage,go.mod
      - attach_workspace:
          at: "."
      - run:
          name: prep Cannon results dir
          command: mkdir -p /tmp/test-results
      - run:
          name: build Cannon example binaries
          command: make elf # only compile ELF binaries with Go, we do not have MIPS GCC for creating the debug-dumps.
          working_directory: cannon/example
      - run:
          name: Cannon Go lint
          command: |
            make lint
          working_directory: cannon
      - run:
          name: Cannon Go tests
          command: |
            mkdir -p /testlogs
            gotestsum --format=testname --junitfile=/tmp/test-results/cannon.xml --jsonfile=/testlogs/log.json \
            -- -parallel=2 -coverpkg=github.com/ethereum-optimism/optimism/cannon/... -coverprofile=coverage.out ./...
          working_directory: cannon
      - run:
          name: upload Cannon coverage
          command: codecov --verbose --clean --flags cannon-go-tests
      - store_test_results:
          path: /tmp/test-results
      - store_artifacts:
          path: /testlogs
          when: always
  cannon-build-test-vectors:
    docker:
      - image: <<pipeline.parameters.ci_builder_image>>
    resource_class: medium
    steps:
      - checkout
      - check-changed:
          patterns: cannon/mipsevm/tests/open_mips_tests/test
      - run:
          name: Build MIPS test vectors
          command: python3 maketests.py && git diff --exit-code
          working_directory: cannon/mipsevm/tests/open_mips_tests

  pnpm-monorepo:
    docker:
      - image: <<pipeline.parameters.ci_builder_image>>
    resource_class: xlarge
    steps:
      - checkout
      - run:
          name: "Check L1 geth version"
          command: ./ops/scripts/geth-version-checker.sh || (echo "geth version is wrong, update ci-builder"; false)
      - run:
          name: git submodules
          command: make submodules
      - restore_cache:
          name: Restore PNPM Package Cache
          keys:
            - pnpm-packages-v2-{{ checksum "pnpm-lock.yaml" }}
      - restore_cache:
          name: Restore Go modules cache
          key: gomod-{{ checksum "go.sum" }}
      # Fetch node_modules into the pnpm store
      # This will cache node_modules based on pnpm-lock so other steps can instantly install them with `pnpm install --prefer-offline`
      # --prefer-offline installs node_modules instantly by just reading from cache if it exists rather than fetching from network
      # when installing node_modules pnpm simply adds symlinks instead of copying the files which is why it is pretty much instant to run --prefer-offline
      # this allows a caching strategy of only checking pnpm-lockfile so we don't have to keep it in sync with our packages
      # For more information see https://pnpm.io/cli/fetch
      - run:
          name: Fetch dependencies
          command: pnpm fetch --frozen-lockfile --prefer-offline
      - save_cache:
          name: Save PNPM Package Cache
          key: pnpm-packages-v2-{{ checksum "pnpm-lock.yaml" }}
          paths:
            - "node_modules"
      - run:
          name: Install dependencies
          command: pnpm install
      - run:
          name: print forge version
          command: forge --version
      - run:
          name: Build monorepo
          environment:
            FOUNDRY_PROFILE: ci
          command: pnpm build
      - run:
          name: Generate L2OO allocs
          command: DEVNET_L2OO="true" make devnet-allocs
      - run:
          name: Copy L2OO allocs to .devnet-l2oo
          command: cp -r .devnet/ .devnet-l2oo/
      - run:
          name: Generate Plasma allocs
          command: DEVNET_PLASMA="true" make devnet-allocs
      - run:
          name: Copy Plasma allocs to .devnet-plasma
          command: cp -r .devnet/ .devnet-plasma/
      - run:
          name: Generate Generic Plasma allocs
          command: DEVNET_PLASMA="true" GENERIC_PLASMA="true" make devnet-allocs
      - run:
          name: Copy Plasma allocs to .devnet-plasma
          command: cp -r .devnet/ .devnet-plasma-generic/
      - run:
          name: Generate default allocs
          command: make devnet-allocs
      - persist_to_workspace:
          root: "."
          paths:
            - "packages/**/dist"
            - "packages/contracts-bedrock/cache"
            - "packages/contracts-bedrock/artifacts"
            - "packages/contracts-bedrock/forge-artifacts"
            - "packages/contracts-bedrock/tsconfig.tsbuildinfo"
            - "packages/contracts-bedrock/tsconfig.build.tsbuildinfo"
            - ".devnet/allocs-l1.json"
            - ".devnet/allocs-l2-delta.json"
            - ".devnet/allocs-l2-ecotone.json"
            - ".devnet/allocs-l2-fjord.json"
            - ".devnet/addresses.json"
            - ".devnet-l2oo/allocs-l1.json"
            - ".devnet-l2oo/addresses.json"
            - ".devnet-l2oo/allocs-l2-delta.json"
            - ".devnet-l2oo/allocs-l2-ecotone.json"
            - ".devnet-l2oo/allocs-l2-fjord.json"
            - ".devnet-plasma/allocs-l1.json"
            - ".devnet-plasma/addresses.json"
            - ".devnet-plasma/allocs-l2-delta.json"
            - ".devnet-plasma/allocs-l2-ecotone.json"
            - ".devnet-plasma/allocs-l2-fjord.json"
            - ".devnet-plasma-generic/allocs-l1.json"
            - ".devnet-plasma-generic/addresses.json"
            - ".devnet-plasma-generic/allocs-l2-delta.json"
            - ".devnet-plasma-generic/allocs-l2-ecotone.json"
            - ".devnet-plasma-generic/allocs-l2-fjord.json"
            - "packages/contracts-bedrock/deploy-config/devnetL1.json"
            - "packages/contracts-bedrock/deployments/devnetL1"
      - notify-failures-on-develop

  docker-build:
    environment:
      DOCKER_BUILDKIT: 1
    parameters:
      docker_tags:
        description: Docker image tags, comma-separated
        type: string
      docker_name:
        description: "Docker buildx bake target"
        type: string
        default: ""
      registry:
        description: Docker registry
        type: string
        default: "us-docker.pkg.dev"
      repo:
        description: Docker repo
        type: string
        default: "oplabs-tools-artifacts/images"
      save_image_tag:
        description: Save docker image with given tag
        type: string
        default: ""
      platforms:
        description: Platforms to build for, comma-separated
        type: string
        default: "linux/amd64"
      publish:
        description: Publish the docker image (multi-platform, all tags)
        type: boolean
        default: false
      release:
        description: Run the release script
        type: boolean
        default: false
      resource_class:
        description: Docker resoruce class
        type: string
        default: medium
    machine:
      image: <<pipeline.parameters.base_image>>
      resource_class: "<<parameters.resource_class>>"
      docker_layer_caching: true  # we rely on this for faster builds, and actively warm it up for builds with common stages
    steps:
      - checkout
      - attach_workspace:
          at: /tmp/docker_images
      - run:
          command: mkdir -p /tmp/docker_images
      - when:
          condition:
            or:
              - "<<parameters.publish>>"
              - "<<parameters.release>>"
          steps:
            - gcp-cli/install
      - when:
          condition:
            or:
              - "<<parameters.publish>>"
              - "<<parameters.release>>"
          steps:
            - gcp-oidc-authenticate
      - run:
          name: Build
          command: |
            # Check to see if DOCKER_HUB_READ_ONLY_TOKEN is set (i.e. we are in repo) before attempting to use secrets.
            # Building should work without this read only login, but may get rate limited.
            if [[ -v DOCKER_HUB_READ_ONLY_TOKEN ]]; then
              echo "$DOCKER_HUB_READ_ONLY_TOKEN" | docker login -u "$DOCKER_HUB_READ_ONLY_USER" --password-stdin
            fi
>>>>>>> d1499b04

#             export REGISTRY="<<parameters.registry>>"
#             export REPOSITORY="<<parameters.repo>>"
#             export IMAGE_TAGS="$(echo -ne "<<parameters.docker_tags>>" | sed "s/[^a-zA-Z0-9\n,]/-/g")"
#             export GIT_COMMIT="$(git rev-parse HEAD)"
#             export GIT_DATE="$(git show -s --format='%ct')"
#             export PLATFORMS="<<parameters.platforms>>"

#             echo "Checking git tags pointing at $GIT_COMMIT:"
#             tags_at_commit=$(git tag --points-at $GIT_COMMIT)
#             echo "Tags at commit:\n$tags_at_commit"

#             filtered_tags=$(echo "$tags_at_commit" | grep "^<<parameters.docker_name>>/" || true)
#             echo "Filtered tags: $filtered_tags"

#             if [ -z "$filtered_tags" ]; then
#               export GIT_VERSION="untagged"
#             else
#               sorted_tags=$(echo "$filtered_tags" | sed "s/<<parameters.docker_name>>\///" | sort -V)
#               echo "Sorted tags: $sorted_tags"

#               # prefer full release tag over "-rc" release candidate tag if both exist
#               full_release_tag=$(echo "$sorted_tags" | grep -v -- "-rc" || true)
#               if [ -z "$full_release_tag" ]; then
#                 export GIT_VERSION=$(echo "$sorted_tags" | tail -n 1)
#               else
#                 export GIT_VERSION=$(echo "$full_release_tag" | tail -n 1)
#               fi
#             fi

#             echo "Setting GIT_VERSION=$GIT_VERSION"

#             # Create, start (bootstrap) and use a *named* docker builder
#             # This allows us to cross-build multi-platform,
#             # and naming allows us to use the DLC (docker-layer-cache)
#             docker buildx create --driver=docker-container --name=buildx-build --bootstrap --use

#             DOCKER_OUTPUT_DESTINATION=""
#             if [ "<<parameters.publish>>" == "true" ]; then
#               gcloud auth configure-docker <<parameters.registry>>
#               echo "Building for platforms $PLATFORMS and then publishing to registry"
#               DOCKER_OUTPUT_DESTINATION="--push"
#               if [ "<<parameters.save_image_tag>>" != "" ]; then
#                 echo "ERROR: cannot save image to docker when publishing to registry"
#                 exit 1
#               fi
#             else
#               if [ "<<parameters.save_image_tag>>" == "" ]; then
#                 echo "Running $PLATFORMS build without destination (cache warm-up)"
#                 DOCKER_OUTPUT_DESTINATION=""
#               elif [[ $PLATFORMS == *,* ]]; then
#                 echo "ERROR: cannot perform multi-arch (platforms: $PLATFORMS) build while also loading the result into regular docker"
#                 exit 1
#               else
#                 echo "Running single-platform $PLATFORMS build and loading into docker"
#                 DOCKER_OUTPUT_DESTINATION="--load"
#               fi
#             fi

#             # Let them cook!
#             docker buildx bake \
#               --progress plain \
#               --builder=buildx-build \
#               -f docker-bake.hcl \
#               $DOCKER_OUTPUT_DESTINATION \
#               <<parameters.docker_name>>

#           no_output_timeout: 45m
#       - when:
#           condition: "<<parameters.publish>>"
#           steps:
#             - notify-failures-on-develop
#       - when:
#           condition: "<<parameters.save_image_tag>>"
#           steps:
#             - run:
#                 name: Save
#                 command: |
#                   IMAGE_NAME="<<parameters.registry>>/<<parameters.repo>>/<<parameters.docker_name>>:<<parameters.save_image_tag>>"
#                   docker save -o /tmp/docker_images/<<parameters.docker_name>>.tar $IMAGE_NAME
#             - persist_to_workspace:
#                 root: /tmp/docker_images
#                 paths:  # only write the one file, to avoid concurrent workspace-file additions
#                   - "<<parameters.docker_name>>.tar"
#       - when:
#           condition: "<<parameters.release>>"
#           steps:
#             - run:
#                 name: Tag
#                 command: |
#                   ./ops/scripts/ci-docker-tag-op-stack-release.sh <<parameters.registry>>/<<parameters.repo>> $CIRCLE_TAG $CIRCLE_SHA1
#       - when:
#           condition:
#             or:
#               - and:
#                 - "<<parameters.publish>>"
#                 - "<<parameters.release>>"
#               - and:
#                 - "<<parameters.publish>>"
#                 - equal: [develop, << pipeline.git.branch >>]
#           steps:
#             - gcp-oidc-authenticate:
#                 service_account_email: GCP_SERVICE_ATTESTOR_ACCOUNT_EMAIL
#             - run:
#                 name: Sign
#                 command: |
#                   git clone https://github.com/ethereum-optimism/binary_signer
#                   cd binary_signer/signer
#                   git checkout tags/v1.0.3

#                   IMAGE_PATH="<<parameters.registry>>/<<parameters.repo>>/<<parameters.docker_name>>:<<pipeline.git.revision>>"
#                   echo $IMAGE_PATH
#                   pip3 install -r requirements.txt

#                   python3 ./sign_image.py --command="sign"\
#                       --attestor-project-name="$ATTESTOR_PROJECT_NAME"\
#                       --attestor-name="$ATTESTOR_NAME"\
#                       --image-path="$IMAGE_PATH"\
#                       --signer-logging-level="INFO"\
#                       --attestor-key-id="//cloudkms.googleapis.com/v1/projects/$ATTESTOR_PROJECT_NAME/locations/global/keyRings/$ATTESTOR_NAME-key-ring/cryptoKeys/$ATTESTOR_NAME-key/cryptoKeyVersions/1"

#   # Verify newly published images (built on AMD machine) will run on ARM
#   check-cross-platform:
#     docker:
#       - image: cimg/base:current
#     resource_class: arm.medium
#     parameters:
#       registry:
#         description: Docker registry
#         type: string
#         default: "us-docker.pkg.dev"
#       repo:
#         description: Docker repo
#         type: string
#         default: "oplabs-tools-artifacts/images"
#       op_component:
#         description: "Name of op-stack component (e.g. op-node)"
#         type: string
#         default: ""
#       docker_tag:
#         description: "Tag of docker image"
#         type: string
#         default: "<<pipeline.git.revision>>"
#     steps:
#       - setup_remote_docker
#       - run:
#           name: "Verify Image Platform"
#           command: |
#             image_name="<<parameters.registry>>/<<parameters.repo>>/<<parameters.op_component>>:<<parameters.docker_tag>>"
#             echo "Retrieving Docker image manifest: $image_name"
#             MANIFEST=$(docker manifest inspect $image_name)

#             echo "Verifying 'linux/arm64' is supported..."
#             SUPPORTED_PLATFORM=$(echo "$MANIFEST" | jq -r '.manifests[] | select(.platform.architecture == "arm64" and .platform.os == "linux")')
#             echo $SUPPORT_PLATFORM
#             if [ -z "$SUPPORTED_PLATFORM" ]; then
#               echo "Platform 'linux/arm64' not supported by this image"
#               exit 1
#             fi
#       - run:
#           name: "Pull and run docker image"
#           command: |
#             image_name="<<parameters.registry>>/<<parameters.repo>>/<<parameters.op_component>>:<<parameters.docker_tag>>"
#             docker pull $image_name || exit 1
#             docker run $image_name <<parameters.op_component>> --version || exit 1

#   contracts-bedrock-coverage:
#     docker:
#       - image: <<pipeline.parameters.ci_builder_image>>
#     resource_class: xlarge
#     steps:
#       - checkout
#       - run:
#           name: git submodules
#           command: make submodules
#       - check-changed:
#           patterns: contracts-bedrock,op-node
#       - run:
#           name: print forge version
#           command: forge --version
#           working_directory: packages/contracts-bedrock
#       # We do not use the pre-built contracts becuase forge coverage uses different optimizer settings
#       - run:
#           name: test and generate coverage
#           command: pnpm coverage:lcov
#           no_output_timeout: 18m
#           environment:
#             FOUNDRY_PROFILE: ci
#           working_directory: packages/contracts-bedrock
#       - run:
#           name: upload coverage
#           command: codecov --verbose --clean --flags contracts-bedrock-tests
#           environment:
#             FOUNDRY_PROFILE: ci

<<<<<<< HEAD
#   contracts-bedrock-tests:
#     docker:
#       - image: <<pipeline.parameters.ci_builder_image>>
#     resource_class: xlarge
#     steps:
#       - checkout
#       - run:
#           name: git submodules
#           command: make submodules
#       - restore_cache:
#           name: Restore PNPM Package Cache
#           keys:
#             - pnpm-packages-v2-{{ checksum "pnpm-lock.yaml" }}
#       - attach_workspace: { at: "." }
#       - check-changed:
#           patterns: contracts-bedrock,op-node
#       # populate node modules from the cache
#       - run:
#           name: Install dependencies
#           command: pnpm install:ci
#       - run:
#           name: print forge version
#           command: forge --version
#           working_directory: packages/contracts-bedrock
#       - run:
#           name: run tests
#           command: pnpm test
#           environment:
#             FOUNDRY_PROFILE: ci
#           working_directory: packages/contracts-bedrock
#           no_output_timeout: 15m

#   contracts-bedrock-checks:
#     docker:
#       - image: <<pipeline.parameters.ci_builder_image>>
#     resource_class: xlarge
#     steps:
#       - checkout
#       - run:
#           name: git submodules
#           command: make submodules
#       - restore_cache:
#           name: Restore PNPM Package Cache
#           keys:
#             - pnpm-packages-v2-{{ checksum "pnpm-lock.yaml" }}
#       - attach_workspace: { at: "." }
#       - check-changed:
#           patterns: contracts-bedrock,op-node
#       - setup_remote_docker:
#           docker_layer_caching: true
#       # populate node modules from the cache
#       - run:
#           name: Install dependencies
#           command: pnpm install:ci
#       - run:
#           name: forge version
#           command: forge --version
#       - run:
#           # The solc warnings check must be the first step to build the contracts, that way the
#           # warnings are output here. On subsequent runs, forge will read artifacts from the cache
#           # so warnings would not occur.
#           name: solc warnings check
#           command: |
#             forge build --deny-warnings || echo "export SOLC_WARNINGS_CHECK=1" >> "$BASH_ENV"
#           environment:
#             FOUNDRY_PROFILE: ci
#           working_directory: packages/contracts-bedrock
#       - run:
#         # Semver lock must come second because one of the later steps may modify the cache & force a contracts rebuild.
#           name: semver lock
#           command: |
#             pnpm semver-lock
#             git diff --exit-code semver-lock.json || echo "export SEMVER_LOCK_STATUS=1" >> "$BASH_ENV"
#           working_directory: packages/contracts-bedrock
#       - run:
#           name: check deploy configs
#           command: pnpm validate-deploy-configs || echo "export DEPLOY_CONFIGS_STATUS=1" >> "$BASH_ENV"
#           working_directory: packages/contracts-bedrock
#       - run:
#           name: lint
#           command: |
#             pnpm lint:check || echo "export LINT_STATUS=1" >> "$BASH_ENV"
#           working_directory: packages/contracts-bedrock
#       - run:
#           name: gas snapshot
#           command: |
#             pnpm gas-snapshot --check || echo "export GAS_SNAPSHOT_STATUS=1" >> "$BASH_ENV"
#           environment:
#             FOUNDRY_PROFILE: ci
#           working_directory: packages/contracts-bedrock
#           no_output_timeout: 15m
#       - run:
#           name: invariant docs
#           command: |
#             pnpm autogen:invariant-docs
#             git diff --exit-code ./invariant-docs/*.md || echo "export INVARIANT_DOCS_STATUS=1" >> "$BASH_ENV"
#           working_directory: packages/contracts-bedrock
#       - run:
#           name: snapshots
#           command: |
#             pnpm snapshots:check || echo "export SNAPSHOTS_STATUS=1" >> "$BASH_ENV"
#           working_directory: packages/contracts-bedrock
#       - run:
#           name: size check
#           command: |
#             forge build --sizes --skip "/**/test/**" --skip "/**/scripts/**" || echo "export SIZE_CHECK=1" >> "$BASH_ENV"
#           environment:
#             FOUNDRY_PROFILE: ci
#           working_directory: packages/contracts-bedrock
#       - run:
#           name: check statuses
#           command: |
#             if [[ "$LINT_STATUS" -ne 0 ]]; then
#               echo "Linting failed, see job output for details."
#               FAILED=1
#             fi
#             if [[ "$SOLC_WARNINGS_CHECK" -ne 0 ]]; then
#               echo "Solidity emitted warnings, see job output for details."
#               FAILED=1
#             fi
#             if [[ "$GAS_SNAPSHOT_STATUS" -ne 0 ]]; then
#               echo "Gas snapshot failed, see job output for details."
#               FAILED=1
#             fi
#             if [[ "$SEMVER_LOCK_STATUS" -ne 0 ]]; then
#               echo "Semver lock failed, see job output for details."
#               FAILED=1
#             fi
#             if [[ "$INVARIANT_DOCS_STATUS" -ne 0 ]]; then
#               echo "Invariant docs failed, see job output for details."
#               FAILED=1
#             fi
#             if [[ "$DEPLOY_CONFIGS_STATUS" -ne 0 ]]; then
#               echo "Deploy config check failed, see job output for details."
#               FAILED=1
#             fi
#             if [[ "$SNAPSHOTS_STATUS" -ne 0 ]]; then
#               echo "Snapshots check failed, see job output for details."
#               FAILED=1
#             fi
#             if [[ "$SIZE_CHECK" -ne 0 ]]; then
#               echo "Contract(s) exceed size limit, see job output for details."
#               FAILED=1
#             fi
#             if [[ "$FAILED" -ne 0 ]]; then
#               exit 1
#             fi

#   contracts-bedrock-validate-spaces:
#     docker:
#       - image: <<pipeline.parameters.ci_builder_image>>
#     resource_class: medium
#     steps:
#       - checkout
#       - restore_cache:
#           name: Restore PNPM Package Cache
#           keys:
#             - pnpm-packages-v2-{{ checksum "pnpm-lock.yaml" }}
#       - attach_workspace: { at: "." }
#       - run:
#           name: Install dependencies
#           command: pnpm install:ci
#       - check-changed:
#           patterns: contracts-bedrock
#       - run:
#           name: validate spacers
#           command: pnpm validate-spacers
#           working_directory: packages/contracts-bedrock

#   js-lint-test:
#     parameters:
#       package_name:
#         description: Package name
#         type: string
#       dependencies:
#         description: Regex matching dependent packages
#         type: string
#         default: this-package-does-not-exist
#       coverage_flag:
#         description: Coverage flag name
#         type: string
#     docker:
#       - image: <<pipeline.parameters.ci_builder_image>>
#     resource_class: large
#     steps:
#       - checkout
#       - attach_workspace: { at: "." }
#       - restore_cache:
#           name: Restore PNPM Package Cache
#           keys:
#             - pnpm-packages-v2-{{ checksum "pnpm-lock.yaml" }}
#       - check-changed:
#           patterns: <<parameters.package_name>>,<<parameters.dependencies>>
#       # populate node modules from the cache
#       - run:
#           name: Install dependencies
#           command: pnpm install:ci
#       - run:
#           name: Lint
#           command: pnpm lint && git diff --exit-code
#           working_directory: packages/<<parameters.package_name>>
#       - run:
#           name: Test
#           command: pnpm test:coverage
#           working_directory: packages/<<parameters.package_name>>
#       - run:
#           name: Upload coverage
#           command: codecov --verbose --clean --flags <<parameters.coverage_flag>>

#   todo-issues:
#     machine:
#       image: <<pipeline.parameters.base_image>>
#     steps:
#       - checkout
#       - run:
#           name: Install ripgrep
#           command: sudo apt-get install -y ripgrep
#       - run:
#           name: Check TODO issues
#           command: ./ops/scripts/todo-checker.sh --verbose
#       - notify-failures-on-develop
=======
  contracts-bedrock-tests:
    docker:
      - image: <<pipeline.parameters.ci_builder_image>>
    resource_class: xlarge
    steps:
      - checkout
      - run:
          name: git submodules
          command: make submodules
      - check-changed:
          patterns: contracts-bedrock,op-node
      - run:
          name: print forge version
          command: forge --version
          working_directory: packages/contracts-bedrock
      - run:
          name: run tests
          command: pnpm test
          environment:
            FOUNDRY_PROFILE: ci
          working_directory: packages/contracts-bedrock
          no_output_timeout: 15m

  contracts-bedrock-checks:
    docker:
      - image: <<pipeline.parameters.ci_builder_image>>
    resource_class: xlarge
    steps:
      - checkout
      - run:
          name: git submodules
          command: make submodules
      - restore_cache:
          name: Restore PNPM Package Cache
          keys:
            - pnpm-packages-v2-{{ checksum "pnpm-lock.yaml" }}
      - attach_workspace: { at: "." }
      - check-changed:
          patterns: contracts-bedrock,op-node
      - setup_remote_docker:
          docker_layer_caching: true
      # populate node modules from the cache
      - run:
          name: Install dependencies
          command: pnpm install
          working_directory: packages/contracts-bedrock
      - run:
          name: forge version
          command: forge --version
      - run:
          # The solc warnings check must be the first step to build the contracts, that way the
          # warnings are output here. On subsequent runs, forge will read artifacts from the cache
          # so warnings would not occur.
          name: solc warnings check
          command: |
            forge build --deny-warnings || echo "export SOLC_WARNINGS_CHECK=1" >> "$BASH_ENV"
          environment:
            FOUNDRY_PROFILE: ci
          working_directory: packages/contracts-bedrock
      - run:
        # Semver lock must come second because one of the later steps may modify the cache & force a contracts rebuild.
          name: semver lock
          command: |
            pnpm semver-lock
            git diff --exit-code semver-lock.json || echo "export SEMVER_LOCK_STATUS=1" >> "$BASH_ENV"
          working_directory: packages/contracts-bedrock
      - run:
          name: check deploy configs
          command: pnpm validate-deploy-configs || echo "export DEPLOY_CONFIGS_STATUS=1" >> "$BASH_ENV"
          working_directory: packages/contracts-bedrock
      - run:
          name: lint
          command: |
            pnpm lint:check || echo "export LINT_STATUS=1" >> "$BASH_ENV"
          working_directory: packages/contracts-bedrock
      - run:
          name: gas snapshot
          command: |
            pnpm gas-snapshot --check || echo "export GAS_SNAPSHOT_STATUS=1" >> "$BASH_ENV"
          environment:
            FOUNDRY_PROFILE: ci
          working_directory: packages/contracts-bedrock
          no_output_timeout: 15m
      - run:
          name: invariant docs
          command: |
            pnpm autogen:invariant-docs
            git diff --exit-code ./invariant-docs/*.md || echo "export INVARIANT_DOCS_STATUS=1" >> "$BASH_ENV"
          working_directory: packages/contracts-bedrock
      - run:
          name: snapshots
          command: |
            pnpm snapshots:check || echo "export SNAPSHOTS_STATUS=1" >> "$BASH_ENV"
          working_directory: packages/contracts-bedrock
      - run:
          name: size check
          command: |
            forge build --sizes --skip "/**/test/**" --skip "/**/scripts/**" || echo "export SIZE_CHECK=1" >> "$BASH_ENV"
          environment:
            FOUNDRY_PROFILE: ci
          working_directory: packages/contracts-bedrock
      - run:
          name: check statuses
          command: |
            if [[ "$LINT_STATUS" -ne 0 ]]; then
              echo "Linting failed, see job output for details."
              FAILED=1
            fi
            if [[ "$SOLC_WARNINGS_CHECK" -ne 0 ]]; then
              echo "Solidity emitted warnings, see job output for details."
              FAILED=1
            fi
            if [[ "$GAS_SNAPSHOT_STATUS" -ne 0 ]]; then
              echo "Gas snapshot failed, see job output for details."
              FAILED=1
            fi
            if [[ "$SEMVER_LOCK_STATUS" -ne 0 ]]; then
              echo "Semver lock failed, see job output for details."
              FAILED=1
            fi
            if [[ "$INVARIANT_DOCS_STATUS" -ne 0 ]]; then
              echo "Invariant docs failed, see job output for details."
              FAILED=1
            fi
            if [[ "$DEPLOY_CONFIGS_STATUS" -ne 0 ]]; then
              echo "Deploy config check failed, see job output for details."
              FAILED=1
            fi
            if [[ "$SNAPSHOTS_STATUS" -ne 0 ]]; then
              echo "Snapshots check failed, see job output for details."
              FAILED=1
            fi
            if [[ "$SIZE_CHECK" -ne 0 ]]; then
              echo "Contract(s) exceed size limit, see job output for details."
              FAILED=1
            fi
            if [[ "$FAILED" -ne 0 ]]; then
              exit 1
            fi

  contracts-bedrock-validate-spaces:
    docker:
      - image: <<pipeline.parameters.ci_builder_image>>
    resource_class: medium
    steps:
      - checkout
      - restore_cache:
          name: Restore PNPM Package Cache
          keys:
            - pnpm-packages-v2-{{ checksum "pnpm-lock.yaml" }}
      - attach_workspace: { at: "." }
      - run:
          name: Install dependencies
          command: pnpm install
      - check-changed:
          patterns: contracts-bedrock
      - run:
          name: validate spacers
          command: pnpm validate-spacers
          working_directory: packages/contracts-bedrock

  todo-issues:
    machine:
      image: <<pipeline.parameters.base_image>>
    steps:
      - checkout
      - run:
          name: Install ripgrep
          command: sudo apt-get install -y ripgrep
      - run:
          name: Check TODO issues
          command: ./ops/scripts/todo-checker.sh --verbose
      - notify-failures-on-develop
>>>>>>> d1499b04

#   fuzz-golang:
#     parameters:
#       package_name:
#         description: Go package name
#         type: string
#       on_changes:
#         description: changed pattern to fire fuzzer on
#         type: string
#       uses_artifacts:
#         description: should load in foundry artifacts
#         type: boolean
#         default: false
#     docker:
#       - image: <<pipeline.parameters.ci_builder_image>>
#     steps:
#       - checkout
#       - check-changed:
#           patterns: "<<parameters.package_name>>"
#       - attach_workspace:
#           at: "."
#           if: ${{ uses_artifacts }}
#       - restore_cache:
#           name: Restore Go modules cache
#           key: gomod-{{ checksum "go.sum" }}
#       - restore_cache:
#           name: Restore Go build cache
#           key: golang-build-cache
#       - run:
#           name: Fuzz
#           command: make fuzz
#           working_directory: "<<parameters.package_name>>"
#       - save_cache:
#           key: golang-build-cache
#           paths:
#             - "/root/.cache/go-build"

#   l1-geth-version-check:
#     docker:
#       - image: <<pipeline.parameters.ci_builder_image>>
#     steps:
#       - checkout
#       - run:
#           name: "Check L1 geth version"
#           command: ./ops/scripts/geth-version-checker.sh || (echo "geth version is wrong, update ci-builder"; false)

#   go-lint:
#     docker:
#       - image: <<pipeline.parameters.ci_builder_image>>
#     steps:
#       - checkout
#       - restore_cache:
#           name: Restore Go modules cache
#           key: gomod-{{ checksum "go.sum" }}
#       - restore_cache:
#           key: golang-build-cache
#       - restore_cache:
#           key: golang-lint-cache
#       - run:
#           name: run Go linter
#           command: |
#             # Identify how many cores it defaults to
#             golangci-lint --help | grep concurrency
#             make lint-go
#           working_directory: .
#       - save_cache:
#           key: golang-build-cache
#           paths:
#             - "/root/.cache/go-build"
#       - save_cache:
#           key: golang-lint-cache
#           paths:
#             - "/root/.cache/golangci-lint"

#   go-test:
#     parameters:
#       module:
#         description: Go Module Name
#         type: string
#     docker:
#       - image: <<pipeline.parameters.ci_builder_image>> # only used to enable codecov.
#     resource_class: xlarge
#     steps:
#       - checkout
#       - restore_cache:
#           name: Restore Go modules cache
#           key: gomod-{{ checksum "go.sum" }}
#       - restore_cache:
#           keys:
#             - golang-build-cache-<<parameters.module>>
#             - golang-build-cache-
#       - run:
#           name: prep results dir
#           command: mkdir -p /tmp/test-results &&  mkdir -p /testlogs
#       - run:
#           name: run tests
#           command: |
#             gotestsum --format=testname --junitfile=/tmp/test-results/<<parameters.module>>.xml --jsonfile=/testlogs/log.json \
#             -- -parallel=8 -coverpkg=github.com/ethereum-optimism/optimism/... -coverprofile=coverage.out ./...
#           working_directory: <<parameters.module>>
#       - save_cache:
#           key: golang-build-cache-<<parameters.module>>
#           paths:
#             - "/root/.cache/go-build"
#       # TODO(CLI-148): Fix codecov
#       #- run:
#           #name: upload coverage
#           #command: codecov --verbose --clean --flags bedrock-go-tests
#       - store_test_results:
#           path: /tmp/test-results
#       - store_artifacts:
#           path: /testlogs
#           when: always

#   go-e2e-test:
#     parameters:
#       variant:
#         type: string
#         default: ''
#       module:
#         description: Go Module Name
#         type: string
#       target:
#         description: The make target to execute
#         type: string
#       parallelism:
#         description: Number of parallel test runs
#         type: integer
#         default: 6
#       notify:
#         description: Whether to notify on failure
#         type: boolean
#         default: false
#       mentions:
#         description: Slack user or group to mention when notifying of failures
#         type: string
#         default: ""
#     environment:
#       DEVNET_L2OO: 'false'
#       OP_E2E_USE_L2OO: 'false'
#     docker:
#       - image: <<pipeline.parameters.ci_builder_image>>
#     resource_class: xlarge
#     parallelism: <<parameters.parallelism>>
#     steps:
#       - checkout
#       - when:
#           condition:
#             equal: ['-l2oo', <<parameters.variant>>]
#           steps:
#             - run:
#                 name: Set DEVNET_L2OO = true
#                 command: echo 'export DEVNET_L2OO=true' >> $BASH_ENV
#             - run:
#                 name: Set OP_E2E_USE_L2OO = true
#                 command: echo 'export OP_E2E_USE_L2OO=true' >> $BASH_ENV
#       - when:
#           condition:
#             equal: ['-plasma', <<parameters.variant>>]
#           steps:
#             - run:
#                 name: Set OP_E2E_USE_PLASMA = true
#                 command: echo 'export OP_E2E_USE_PLASMA=true' >> $BASH_ENV
#       - check-changed:
#           patterns: op-(.+),cannon,contracts-bedrock
#       - run:
#           name: prep results dir
#           command: mkdir -p /tmp/test-results
#       - restore_cache:
#           name: Restore Go modules cache
#           key: gomod-{{ checksum "go.sum" }}
#       - restore_cache:
#           name: Restore Go build cache
#           key: golang-build-cache
#       - attach_workspace:
#           at: /tmp/workspace
#       - run:
#           name: Load devnet-allocs
#           command: |
#             mkdir -p .devnet
#             cp /tmp/workspace/.devnet<<parameters.variant>>/allocs-l2-delta.json .devnet/allocs-l2-delta.json
#             cp /tmp/workspace/.devnet<<parameters.variant>>/allocs-l2-ecotone.json .devnet/allocs-l2-ecotone.json
#             cp /tmp/workspace/.devnet<<parameters.variant>>/allocs-l2-fjord.json .devnet/allocs-l2-fjord.json
#             cp /tmp/workspace/.devnet<<parameters.variant>>/allocs-l1.json .devnet/allocs-l1.json
#             cp /tmp/workspace/.devnet<<parameters.variant>>/addresses.json .devnet/addresses.json
#             cp /tmp/workspace/packages/contracts-bedrock/deploy-config/devnetL1.json packages/contracts-bedrock/deploy-config/devnetL1.json
#             cp -r /tmp/workspace/packages/contracts-bedrock/deployments/devnetL1 packages/contracts-bedrock/deployments/devnetL1
#       - run:
#           name: print go's available MIPS targets
#           command: go tool dist list | grep mips
#       - run:
#           name: run tests
#           no_output_timeout: 20m
#           command: |
#             mkdir -p /testlogs

#             # The below env var gets overridden when running make test-cannon, but we
#             # need to explicitly set it here to prevent Cannon from running when we don't
#             # want it to.
#             export OP_E2E_CANNON_ENABLED="false"
#             # Note: We don't use circle CI test splits because we need to split by test name, not by package. There is an additional
#             # constraint that gotestsum does not currently (nor likely will) accept files from different pacakges when building.
#             JUNIT_FILE=/tmp/test-results/<<parameters.module>>_<<parameters.target>>.xml JSON_LOG_FILE=/testlogs/test.log make <<parameters.target>>
#           working_directory: <<parameters.module>>
#       - store_artifacts:
#           path: /testlogs
#           when: always
#       - store_artifacts:
#           path: /tmp/test-results
#           when: always
#       - store_test_results:
#           path: /tmp/test-results
#       - when:
#           condition: "<<parameters.notify>>"
#           steps:
#             - notify-failures-on-develop:
#                 mentions: "<<parameters.mentions>>"

#   go-lint-test-build:
#     parameters:
#       binary_name:
#         description: Binary name to build
#         type: string
#       working_directory:
#         description: Working directory
#         type: string
#       build:
#         description: Whether or not to build the binary
#         type: boolean
#         default: true
#       dependencies:
#         description: Regex matching dependent packages
#         type: string
#         default: this-package-does-not-exist
#     docker:
#       - image: <<pipeline.parameters.ci_builder_image>>
#     resource_class: medium
#     steps:
#       - checkout
#       - check-changed:
#           patterns: <<parameters.working_directory>>,<<parameters.dependencies>>
#       - run:
#           name: Lint
#           command: make lint
#           working_directory: <<parameters.working_directory>>
#       - run:
#           name: Test
#           command: |
#             mkdir -p /test-results
#             gotestsum  --format=testname --junitfile /test-results/tests.xml --jsonfile /test-results/log.json -- -parallel=2
#           working_directory: <<parameters.working_directory>>
#       - store_test_results:
#           path: /test-results
#       - store_artifacts:
#           path: /testlogs
#           when: always
#       - when:
#           condition:
#             equal: [ true, <<parameters.build>> ]
#           steps:
#             - run:
#                 name: Build
#                 command: make <<parameters.binary_name>>
#                 working_directory: <<parameters.working_directory>>

#   cannon-prestate:
#     docker:
#       - image: <<pipeline.parameters.ci_builder_image>>
#     steps:
#       - checkout
#       - restore_cache:
#           name: Restore Go modules cache
#           key: gomod-{{ checksum "go.sum" }}
#       - restore_cache:
#           key: golang-build-cache
#       - restore_cache:
#           key: cannon-prestate-{{ checksum "./cannon/bin/cannon" }}-{{ checksum "op-program/bin/op-program-client.elf" }}
#           name: Load cannon prestate cache
#       - run:
#           name: generate cannon prestate
#           command: make cannon-prestate
#       - save_cache:
#           key: cannon-prestate-{{ checksum "./cannon/bin/cannon" }}-{{ checksum "op-program/bin/op-program-client.elf" }}
#           name: Save Cannon prestate to cache
#           paths:
#             - "op-program/bin/prestate.json"
#             - "op-program/bin/meta.json"
#             - "op-program/bin/prestate-proof.json"
#       - persist_to_workspace:
#           root: .
#           paths:
#             - "op-program/bin/prestate.json"
#             - "op-program/bin/meta.json"
#             - "op-program/bin/prestate-proof.json"

#   preimage-reproducibility:
#     docker:
#       - image: <<pipeline.parameters.ci_builder_image>>
#     parameters:
#       version:
#         type: string
#     steps:
#       - checkout
#       - setup_remote_docker
#       - run:
#           name: Switch to tag
#           command: |
#             git fetch
#             git checkout "op-program/v<<parameters.version>>"
#             git submodule update --init --recursive
#       - run:
#           name: Set expected prestate hashes
#           command: |
#             if [[ "<<parameters.version>>" == "0.1.0" ]]; then
#               echo 'export EXPECTED_PRESTATE_HASH="0x038942ec840131a63c49fa514a3f0577ae401fd5584d56ad50cdf5a8b41d4538"' >> $BASH_ENV
#             elif [[ "<<parameters.version>>" == "0.2.0" ]]; then
#               echo 'export EXPECTED_PRESTATE_HASH="0x031e3b504740d0b1264e8cf72b6dde0d497184cfb3f98e451c6be8b33bd3f808"' >> $BASH_ENV
#             elif [[ "<<parameters.version>>" == "0.3.0" ]]; then
#               echo 'export EXPECTED_PRESTATE_HASH="0x034c8cc69f22c35ae386a97136715dd48aaf97fd190942a111bfa680c2f2f421"' >> $BASH_ENV
#             elif [[ "<<parameters.version>>" == "1.0.0" ]]; then
#               echo 'export EXPECTED_PRESTATE_HASH="0x037ef3c1a487960b0e633d3e513df020c43432769f41a634d18a9595cbf53c55"' >> $BASH_ENV
#             elif [[ "<<parameters.version>>" == "1.1.0" ]]; then
#               echo 'export EXPECTED_PRESTATE_HASH="0x03e69d3de5155f4a80da99dd534561cbddd4f9dd56c9ecc704d6886625711d2b"' >> $BASH_ENV
#             elif [[ "<<parameters.version>>" == "1.2.0" ]]; then
#               echo 'export EXPECTED_PRESTATE_HASH="0x03617abec0b255dc7fc7a0513a2c2220140a1dcd7a1c8eca567659bd67e05cea"' >> $BASH_ENV
#             else
#               echo "Unknown prestate version <<parameters.version>>"
#               exit 1
#             fi
#       - run:
#           name: Build prestate
#           command: make reproducible-prestate
#       - run:
#           name: Verify prestate
#           command: |
#             ACTUAL=$(jq -r .pre ./op-program/bin/prestate-proof.json)
#             echo "Expected: ${EXPECTED_PRESTATE_HASH}"
#             echo "Actual:   ${ACTUAL}"
#             if [[ "${EXPECTED_PRESTATE_HASH}" != "${ACTUAL}" ]]
#             then
#               echo "Prestate did not match expected"
#               exit 1
#             fi
#       - notify-failures-on-develop:
#           mentions: "@proofs-squad"


#   devnet-allocs:
#     docker:
#       - image: <<pipeline.parameters.ci_builder_image>>
#     resource_class: xlarge
#     steps:
#       - checkout
#       - restore_cache:
#           name: Restore Go modules cache
#           key: gomod-{{ checksum "go.sum" }}
#       - restore_cache:
#           key: golang-build-cache
#       - run:
#           name: git submodules
#           command: make submodules
#       - run:
#           name: generate devnet allocs
#           command: make devnet-allocs
#       - persist_to_workspace:
#           root: .
#           paths:
#             - ".devnet/allocs-l2-delta.json"
#             - ".devnet/allocs-l2-ecotone.json"
#             - ".devnet/allocs-l2-fjord.json"
#             - ".devnet/allocs-l1.json"
#             - ".devnet/addresses.json"
#             - "packages/contracts-bedrock/deploy-config/devnetL1.json"
#             - "packages/contracts-bedrock/deployments/devnetL1"

<<<<<<< HEAD
#   devnet:
#     machine:
#       image: <<pipeline.parameters.base_image>>
#     parameters:
#       variant:
#         type: string
#     environment:
#       DOCKER_BUILDKIT: 1
#       DEVNET_NO_BUILD: 'true'
#       # Default value; Can be overridden.
#       DEVNET_L2OO: 'false'
#       DEVNET_PLASMA: 'false'
#     steps:
#       - checkout
#       - when:
#           condition:
#             equal: ['plasma', <<parameters.variant>>]
#           steps:
#             - run:
#                 name: Set DEVNET_PLASMA = true
#                 command: echo 'export DEVNET_PLASMA=true' >> $BASH_ENV
#       - when:
#           condition:
#             equal: ['plasma-generic', <<parameters.variant>>]
#           steps:
#             - run:
#                 name: Set DEVNET_PLASMA = true
#                 command: echo 'export DEVNET_PLASMA=true' >> $BASH_ENV
#             - run:
#                 name: Set GENERIC_PLASMA = true
#                 command: echo 'export GENERIC_PLASMA=true' >> $BASH_ENV
#       - check-changed:
#           patterns: op-(.+),packages,ops-bedrock,bedrock-devnet
#       - run:
#           name: Install latest golang
#           command: |
#             wget https://go.dev/dl/go1.21.1.linux-amd64.tar.gz
#             sudo rm -rf /usr/local/go
#             sudo tar -C /usr/local -xzf go1.21.1.linux-amd64.tar.gz
#             export PATH=$PATH:/usr/local/go/bin
#             go version
#       - run:
#           name: Install Geth
#           command: |
#             wget https://gethstore.blob.core.windows.net/builds/geth-alltools-linux-amd64-1.13.14-2bd6bd01.tar.gz
#             # geth only provides md5 sums sadly
#             echo '76a04354dba9980fcbc35bece2957b30 geth-alltools-linux-amd64-1.13.14-2bd6bd01.tar.gz' | md5sum -c -
#             tar -xzvf geth-alltools-linux-amd64-1.13.14-2bd6bd01.tar.gz
#             sudo cp geth-alltools-linux-amd64-1.13.14-2bd6bd01/* /usr/local/bin
#       - run:
#           name: foundryup
#           command: |
#             curl -L https://foundry.paradigm.xyz | bash
#             source $HOME/.bashrc
#             foundryup
#             echo 'export PATH=$HOME/.foundry/bin:$PATH' >> $BASH_ENV
#             source $HOME/.bashrc
#             forge --version
#       - run:
#           name: Install NVM
#           command: |
#             curl -o- https://raw.githubusercontent.com/nvm-sh/nvm/v0.39.7/install.sh | bash
#             source ~/.bashrc
#             nvm --version
#       - run:
#           name: Install Node
#           command: |
#             nvm install
#             nvm use && node --version && npm --version
#       - run:
#           name: Install pnpm
#           command: |
#             npm i pnpm --global
#       - run:
#           name: git submodules
#           command: make submodules
#       - attach_workspace:
#           at: "."
#       - when:
#           condition:
#             not:
#               equal: ['default', <<parameters.variant>>]
#           steps:
#             - run:
#                 name: Use non-default devnet allocs
#                 command: rm -r .devnet && mv .devnet-<<parameters.variant>> .devnet
#       - run:
#           name: Load and tag docker images
#           command: |
#             IMAGE_BASE_PREFIX="us-docker.pkg.dev/oplabs-tools-artifacts/images"
#             # Load from previous docker-build job
#             docker load < "./op-node.tar"
#             docker load < "./op-proposer.tar"
#             docker load < "./op-batcher.tar"
#             docker load < "./op-challenger.tar"
#             docker load < "./da-server.tar"
#             # rename to the tags that the docker-compose of the devnet expects
#             docker tag "$IMAGE_BASE_PREFIX/op-node:<<pipeline.git.revision>>" "$IMAGE_BASE_PREFIX/op-node:devnet"
#             docker tag "$IMAGE_BASE_PREFIX/op-proposer:<<pipeline.git.revision>>" "$IMAGE_BASE_PREFIX/op-proposer:devnet"
#             docker tag "$IMAGE_BASE_PREFIX/op-batcher:<<pipeline.git.revision>>" "$IMAGE_BASE_PREFIX/op-batcher:devnet"
#             docker tag "$IMAGE_BASE_PREFIX/op-challenger:<<pipeline.git.revision>>" "$IMAGE_BASE_PREFIX/op-challenger:devnet"
#             docker tag "$IMAGE_BASE_PREFIX/da-server:<<pipeline.git.revision>>" "$IMAGE_BASE_PREFIX/da-server:devnet"
#       - run:
#           name: pnpm i
#           command: |
#             pnpm i && pnpm build
#       - run:
#           name: Bring up the stack
#           command: |
#             # Specify like this to avoid a forced rebuild of the contracts + devnet L1
#             PYTHONPATH=./bedrock-devnet python3 ./bedrock-devnet/main.py --monorepo-dir=.
#       - run:
#           name: Test the stack
#           command: make devnet-test
#       - run:
#           name: Dump op-node logs
#           command: |
#             docker logs ops-bedrock-op-node-1 || echo "No logs."
#           when: on_fail
#       - run:
#           name: Dump op-geth logs
#           command: |
#             docker logs ops-bedrock-l2-1 || echo "No logs."
#           when: on_fail
#       - run:
#           name: Dump l1 logs
#           command: |
#             docker logs ops-bedrock-l1-1 || echo "No logs."
#           when: on_fail
#       - run:
#           name: Dump op-batcher logs
#           command: |
#             docker logs ops-bedrock-op-batcher-1 || echo "No logs."
#           when: on_fail
#       - run:
#           name: Dump op-proposer logs
#           command: |
#             docker logs ops-bedrock-op-proposer-1 || echo "No logs."
#           when: on_fail
#       - run:
#           name: Dump op-challenger logs
#           command: |
#             docker logs ops-bedrock-op-challenger-1 || echo "No logs."
#           when: on_fail
#       - run:
#           name: Dump da-server logs
#           command: |
#             docker logs ops-bedrock-da-server-1 || echo "No logs."
#           when: on_fail
#       - run:
#           name: Log deployment artifact
#           command: |
#             cat broadcast/Deploy.s.sol/900/run-latest.json || echo "No deployment file found"
#           when: on_fail
#           working_directory: packages/contracts-bedrock
#       - run:
#           name: Log devnet config
#           command: |
#             cat deploy-config/devnetL1.json || echo "No devnet config found"
#           when: on_fail
#           working_directory: packages/contracts-bedrock
#       - run:
#           name: Log artifacts directory
#           command: |
#             ls -R forge-artifacts || echo "No forge artifacts found"
#           when: on_fail
#           working_directory: packages/contracts-bedrock
=======
  devnet:
    machine:
      image: <<pipeline.parameters.base_image>>
    parameters:
      variant:
        type: string
    environment:
      DOCKER_BUILDKIT: 1
      DEVNET_NO_BUILD: 'true'
      # Default value; Can be overridden.
      DEVNET_L2OO: 'false'
      DEVNET_PLASMA: 'false'
    steps:
      - checkout
      - when:
          condition:
            equal: ['plasma', <<parameters.variant>>]
          steps:
            - run:
                name: Set DEVNET_PLASMA = true
                command: echo 'export DEVNET_PLASMA=true' >> $BASH_ENV
      - when:
          condition:
            equal: ['plasma-generic', <<parameters.variant>>]
          steps:
            - run:
                name: Set DEVNET_PLASMA = true
                command: echo 'export DEVNET_PLASMA=true' >> $BASH_ENV
            - run:
                name: Set GENERIC_PLASMA = true
                command: echo 'export GENERIC_PLASMA=true' >> $BASH_ENV
      - check-changed:
          patterns: op-(.+),packages,ops-bedrock,bedrock-devnet
      - run:
          name: Install latest golang
          command: |
            wget https://go.dev/dl/go1.21.1.linux-amd64.tar.gz
            sudo rm -rf /usr/local/go
            sudo tar -C /usr/local -xzf go1.21.1.linux-amd64.tar.gz
            export PATH=$PATH:/usr/local/go/bin
            go version
      - run:
          name: Install Geth
          command: |
            wget https://gethstore.blob.core.windows.net/builds/geth-alltools-linux-amd64-1.13.14-2bd6bd01.tar.gz
            # geth only provides md5 sums sadly
            echo '76a04354dba9980fcbc35bece2957b30 geth-alltools-linux-amd64-1.13.14-2bd6bd01.tar.gz' | md5sum -c -
            tar -xzvf geth-alltools-linux-amd64-1.13.14-2bd6bd01.tar.gz
            sudo cp geth-alltools-linux-amd64-1.13.14-2bd6bd01/* /usr/local/bin
      - run:
          name: Install eth2-testnet-genesis
          command: |
            go install -v github.com/protolambda/eth2-testnet-genesis@$(jq -r .eth2_testnet_genesis < versions.json)
      - run:
          name: foundryup
          command: |
            curl -L https://foundry.paradigm.xyz | bash
            source $HOME/.bashrc
            foundryup
            echo 'export PATH=$HOME/.foundry/bin:$PATH' >> $BASH_ENV
            source $HOME/.bashrc
            forge --version
      - run:
          name: Install NVM
          command: |
            curl -o- https://raw.githubusercontent.com/nvm-sh/nvm/v0.39.7/install.sh | bash
            source ~/.bashrc
            nvm --version
      - run:
          name: Install Node
          command: |
            nvm install
            nvm use && node --version && npm --version
      - run:
          name: Install pnpm
          command: |
            npm i pnpm --global
      - run:
          name: git submodules
          command: make submodules
      - attach_workspace:
          at: "."
      - when:
          condition:
            not:
              equal: ['default', <<parameters.variant>>]
          steps:
            - run:
                name: Use non-default devnet allocs
                command: rm -r .devnet && mv .devnet-<<parameters.variant>> .devnet
      - run:
          name: Load and tag docker images
          command: |
            IMAGE_BASE_PREFIX="us-docker.pkg.dev/oplabs-tools-artifacts/images"
            # Load from previous docker-build job
            docker load < "./op-node.tar"
            docker load < "./op-proposer.tar"
            docker load < "./op-batcher.tar"
            docker load < "./op-challenger.tar"
            docker load < "./da-server.tar"
            # rename to the tags that the docker-compose of the devnet expects
            docker tag "$IMAGE_BASE_PREFIX/op-node:<<pipeline.git.revision>>" "$IMAGE_BASE_PREFIX/op-node:devnet"
            docker tag "$IMAGE_BASE_PREFIX/op-proposer:<<pipeline.git.revision>>" "$IMAGE_BASE_PREFIX/op-proposer:devnet"
            docker tag "$IMAGE_BASE_PREFIX/op-batcher:<<pipeline.git.revision>>" "$IMAGE_BASE_PREFIX/op-batcher:devnet"
            docker tag "$IMAGE_BASE_PREFIX/op-challenger:<<pipeline.git.revision>>" "$IMAGE_BASE_PREFIX/op-challenger:devnet"
            docker tag "$IMAGE_BASE_PREFIX/da-server:<<pipeline.git.revision>>" "$IMAGE_BASE_PREFIX/da-server:devnet"
      - run:
          name: pnpm install and build
          command: |
            pnpm install && pnpm build
      - run:
          name: Bring up the stack
          command: |
            # Specify like this to avoid a forced rebuild of the contracts + devnet L1
            PYTHONPATH=./bedrock-devnet python3 ./bedrock-devnet/main.py --monorepo-dir=.
            echo "Waiting for 10 seconds to give the devnet time to settle in..."
            sleep 10
      - run:
          name: Test the stack
          command: make devnet-test
      - run:
          name: Dump op-node logs
          command: |
            docker logs ops-bedrock-op-node-1 || echo "No logs."
          when: on_fail
      - run:
          name: Dump op-geth logs
          command: |
            docker logs ops-bedrock-l2-1 || echo "No logs."
          when: on_fail
      - run:
          name: Dump l1 logs
          command: |
            docker logs ops-bedrock-l1-1 || echo "No logs."
          when: on_fail
      - run:
          name: Dump l1-bn logs
          command: |
            docker logs ops-bedrock-l1-bn-1 || echo "No logs."
          when: on_fail
      - run:
          name: Dump l1-vc logs
          command: |
            docker logs ops-bedrock-l1-vc-1 || echo "No logs."
          when: on_fail
      - run:
          name: Dump op-batcher logs
          command: |
            docker logs ops-bedrock-op-batcher-1 || echo "No logs."
          when: on_fail
      - run:
          name: Dump op-proposer logs
          command: |
            docker logs ops-bedrock-op-proposer-1 || echo "No logs."
          when: on_fail
      - run:
          name: Dump op-challenger logs
          command: |
            docker logs ops-bedrock-op-challenger-1 || echo "No logs."
          when: on_fail
      - run:
          name: Dump da-server logs
          command: |
            docker logs ops-bedrock-da-server-1 || echo "No logs."
          when: on_fail
      - run:
          name: Log deployment artifact
          command: |
            cat broadcast/Deploy.s.sol/900/run-latest.json || echo "No deployment file found"
          when: on_fail
          working_directory: packages/contracts-bedrock
      - run:
          name: Log devnet config
          command: |
            cat deploy-config/devnetL1.json || echo "No devnet config found"
          when: on_fail
          working_directory: packages/contracts-bedrock
      - run:
          name: Log artifacts directory
          command: |
            ls -R forge-artifacts || echo "No forge artifacts found"
          when: on_fail
          working_directory: packages/contracts-bedrock
>>>>>>> d1499b04

#   semgrep-scan:
#     parameters:
#       diff_branch:
#         type: string
#         default: develop
#     environment:
#       TEMPORARY_BASELINE_REF: << parameters.diff_branch >>
#       SEMGREP_REPO_URL: << pipeline.project.git_url >>
#       SEMGREP_BRANCH: << pipeline.git.branch >>
#       SEMGREP_COMMIT: << pipeline.git.revision >>

#       # Change job timeout (default is 1800 seconds; set to 0 to disable)
#       SEMGREP_TIMEOUT: 3000

#     docker:
#       - image: returntocorp/semgrep
#     resource_class: medium
#     steps:
#       - checkout
#       - unless:
#           condition:
#             equal: [ "develop", << pipeline.git.branch >> ]
#           steps:
#             - run:
#                 # Scan changed files in PRs, block on new issues only (existing issues ignored)
#                 # Do a full scan when scanning develop, otherwise do an incremental scan.
#                 name: "Conditionally set BASELINE env var"
#                 command: |
#                   echo 'export SEMGREP_BASELINE_REF=${TEMPORARY_BASELINE_REF}' >> $BASH_ENV
#       - run:
#           name: "Set environment variables" # for PR comments and in-app hyperlinks to findings
#           command: |
#             echo 'export SEMGREP_PR_ID=${CIRCLE_PULL_REQUEST##*/}' >> $BASH_ENV
#             echo 'export SEMGREP_JOB_URL=$CIRCLE_BUILD_URL' >> $BASH_ENV
#             echo 'export SEMGREP_REPO_NAME=$CIRCLE_PROJECT_USERNAME/$CIRCLE_PROJECT_REPONAME' >> $BASH_ENV
#       - run:
#           name: "Semgrep scan"
#           command: semgrep ci
#       - notify-failures-on-develop

#   go-mod-download:
#     docker:
#       - image: <<pipeline.parameters.ci_builder_image>>
#     parameters:
#       file:
#         default: go.sum
#         description: The file name of checksum for restore_cache and save_cache.
#         type: string
#       key:
#         default: gomod
#         description: The key of restore_cache and save_cache.
#         type: string
#     steps:
#       - checkout
#       - restore_cache:
#           key: << parameters.key >>-{{ checksum "<< parameters.file >>" }}
#           name: Restore Go modules cache
#       - run:
#           name: Sanity check go mod cache path
#           command: test "$(go env GOMODCACHE)" == "/go/pkg/mod" # yes, it's an odd path
#       - run:
#           command: go mod download
#           name: Download Go module dependencies
#       - run:
#           name: "Go mod tidy"
#           command: make mod-tidy && git diff --exit-code
#       - run:
#           name: run Go linter
#           command: |
#             # Identify how many cores it defaults to
#             golangci-lint --help | grep concurrency
#             make lint-go
#           working_directory: .
#       - save_cache:
#           key: << parameters.key >>-{{ checksum "<< parameters.file >>" }}
#           name: Save Go modules cache
#           paths:
#             - "/go/pkg/mod"

#   op-service-rethdb-tests:
#     docker:
#       - image: <<pipeline.parameters.ci_builder_rust_image>>
#     steps:
#       - checkout
#       - check-changed:
#           patterns: op-service,op-node
#       - restore_cache:
#           name: Restore Go modules cache
#           key: gomod-{{ checksum "go.sum" }}
#       - run:
#           name: Cargo fmt + clippy
#           command: |
#             cargo +nightly fmt -- --check
#             cargo +nightly clippy --all --all-features -- -D warnings
#           working_directory: op-service/rethdb-reader
#       - run:
#           name: Generate testdata db
#           command: cargo test
#           working_directory: op-service/rethdb-reader
#       - run:
#           name: Build dylib
#           command: cargo build --release
#           working_directory: op-service/rethdb-reader
#       - run:
#           name: Update LD_LIBRARY_PATH
#           command: echo 'export LD_LIBRARY_PATH="${LD_LIBRARY_PATH}:/root/project/op-service/rethdb-reader/target/release"' >> $BASH_ENV
#       - run:
#           name: Run op-service RethDB tests
#           command: |
#             gotestsum --format=standard-verbose --junitfile=/tmp/test-results/op-service.xml \
#             -- -parallel=8 -coverpkg=github.com/ethereum-optimism/optimism/... -coverprofile=coverage.out \
#             -run TestRethDB -tags rethdb -v
#           working_directory: op-service/sources
#       # TODO(CLI-148): Fix codecov
#       #- run:
#           #name: upload coverage
#           #command: codecov --verbose --clean --flags bedrock-rethdb-go-tests

#   bedrock-go-tests:  # just a helper, that depends on all the actual test jobs
#     docker:
#       # Use a smaller base image to avoid pulling the huge ci-builder
#       # image which is not needed for this job and sometimes misses
#       # the cache.
#       - image: cimg/base:2024.01
#     resource_class: medium
#     steps:
#       - run: echo Done

#   fpp-verify:
#     docker:
#       - image: cimg/go:1.21
#     steps:
#       - checkout
#       - run:
#           name: verify-sepolia
#           command: |
#             make verify-sepolia
#           working_directory: op-program
#       - notify-failures-on-develop:
#           mentions: "@proofs-squad"

#   op-program-compat:
#     docker:
#       - image: <<pipeline.parameters.ci_builder_image>>
#     steps:
#       - checkout
#       - restore_cache:
#           name: Restore Go modules cache
#           key: gomod-{{ checksum "go.sum" }}
#       - restore_cache:
#           key: golang-build-cache
#       - run:
#           name: compat-sepolia
#           command: |
#             make verify-compat
#           working_directory: op-program

#   check-generated-mocks-op-node:
#     docker:
#       - image: <<pipeline.parameters.ci_builder_image>>
#     steps:
#       - checkout
#       - check-changed:
#           patterns: op-node
#       - run:
#           name: check-generated-mocks
#           command: make generate-mocks-op-node && git diff --exit-code

#   check-generated-mocks-op-service:
#     docker:
#       - image: <<pipeline.parameters.ci_builder_image>>
#     steps:
#       - checkout
#       - check-changed:
#           patterns: op-service
#       - run:
#           name: check-generated-mocks
#           command: make generate-mocks-op-service && git diff --exit-code

#   check-values-match:
#     parameters:
#       pattern_file1:
#         type: string
#         default: ""
#       pattern_file2:
#         type: string
#         default: ""
#       file1_path:
#         type: string
#         default: ""
#       file2_path:
#         type: string
#         default: ""
#     docker:
#       - image: <<pipeline.parameters.ci_builder_image>>
#     steps:
#       - checkout
#       - run:
#           name: Verify Values Match
#           command: |
#             ./ops/scripts/ci-match-values-between-files.sh "<< parameters.file1_path >>" "<< parameters.pattern_file1 >>" "<< parameters.file2_path >>" "<< parameters.pattern_file2 >>"

#   kontrol-tests:
#     docker:
#       - image: << pipeline.parameters.ci_builder_image >>
#     resource_class: xlarge
#     steps:
#       - checkout
#       - run:
#           name: Checkout Submodule
#           command: make submodules
#       - check-changed:
#           no_go_deps: "true"
#           patterns: contracts-bedrock/test/kontrol,contracts-bedrock/src/L1/OptimismPortal\.sol,contracts-bedrock/src/L1/OptimismPortal2\.sol,contracts-bedrock/src/L1/L1CrossDomainMessenger\.sol,contracts-bedrock/src/L1/L1ERC721Bridge\.sol,contracts-bedrock/src/L1/L1StandardBridge\.sol,contracts-bedrock/src/L1/ResourceMetering\.sol,contracts-bedrock/src/universal/StandardBridge\.sol,contracts-bedrock/src/universal/ERC721Bridge\.sol,contracts-bedrock/src/universal/CrossDomainMessenger\.sol
#       - setup_remote_docker:
#           docker_layer_caching: true
#       - run:
#           name: Run Kontrol Tests
#           command: pnpm test:kontrol
#           working_directory: ./packages/contracts-bedrock
#       - store_artifacts:
#           path: ./packages/contracts-bedrock/test/kontrol/logs/kontrol-results_latest.tar.gz
#       - store_test_results:
#           path: ./packages/contracts-bedrock
#       - notify-failures-on-develop

<<<<<<< HEAD
# workflows:
#   main:
#     when:
#       and:
#         - or:
#             # Trigger on new commits
#           - equal: [ webhook, << pipeline.trigger_source >> ]
#             # Trigger on manual triggers if explicitly requested
#           - equal: [ true, << pipeline.parameters.main_dispatch >> ]
#         - not:
#             equal: [ scheduled_pipeline, << pipeline.trigger_source >> ]
#     jobs:
#       - pnpm-monorepo:
#           name: pnpm-monorepo
#       - contracts-bedrock-tests:
#           requires:
#             - pnpm-monorepo
#       - contracts-bedrock-coverage
#       - contracts-bedrock-checks:
#           requires:
#             - pnpm-monorepo
#       - contracts-bedrock-validate-spaces:
#           requires:
#             - pnpm-monorepo
#       - js-lint-test:
#           name: chain-mon-tests
#           coverage_flag: chain-mon-tests
#           package_name: chain-mon
#           dependencies: "(contracts-bedrock|sdk)"
#           requires:
#             - pnpm-monorepo
#       - js-lint-test:
#           name: sdk-tests
#           coverage_flag: sdk-tests
#           package_name: sdk
#           dependencies: "contracts-bedrock"
#           requires:
#             - pnpm-monorepo
#       - semgrep-scan
#       - go-mod-download
#       - fuzz-golang:
#           name: op-challenger-fuzz
#           package_name: op-challenger
#           on_changes: op-challenger
#           requires: ["go-mod-download"]
#       - fuzz-golang:
#           name: op-node-fuzz
#           package_name: op-node
#           on_changes: op-node
#           requires: ["go-mod-download"]
#       - fuzz-golang:
#           name: op-service-fuzz
#           package_name: op-service
#           on_changes: op-service
#           requires: ["go-mod-download"]
#       - fuzz-golang:
#           name: op-chain-ops-fuzz
#           package_name: op-chain-ops
#           on_changes: op-chain-ops
#           requires: ["go-mod-download"]
#       - fuzz-golang:
#           name: cannon-fuzz
#           package_name: cannon
#           on_changes: cannon,packages/contracts-bedrock/src/cannon
#           uses_artifacts: true
#           requires: ["go-mod-download", "pnpm-monorepo"]
#       - fuzz-golang:
#           name: op-e2e-fuzz
#           package_name: op-e2e
#           on_changes: op-e2e,packages/contracts-bedrock/src
#           uses_artifacts: true
#           requires: ["go-mod-download", "pnpm-monorepo"]
#       - go-test:
#           name: op-heartbeat-tests
#           module: op-heartbeat
#           requires: [ "go-mod-download" ]
#       - go-test:
#           name: op-batcher-tests
#           module: op-batcher
#           requires: ["go-mod-download"]
#       - go-test:
#           name: op-chain-ops-tests
#           module: op-chain-ops
#           requires: ["go-mod-download"]
#       - go-test:
#           name: op-node-tests
#           module: op-node
#           requires: ["go-mod-download"]
#       - go-test:
#           name: op-proposer-tests
#           module: op-proposer
#           requires: ["go-mod-download"]
#       - go-test:
#           name: op-challenger-tests
#           module: op-challenger
#           requires: ["go-mod-download"]
#       - go-test:
#           name: op-dispute-mon-tests
#           module: op-dispute-mon
#           requires: ["go-mod-download"]
#       - go-test:
#           name: op-conductor-tests
#           module: op-conductor
#           requires: ["go-mod-download"]
#       - go-test:
#           name: op-program-tests
#           module: op-program
#           requires: ["go-mod-download"]
#       - go-test:
#           name: op-service-tests
#           module: op-service
#           requires: ["go-mod-download"]
#       - go-test:
#           name: op-supervisor-tests
#           module: op-supervisor
#           requires: ["go-mod-download"]
#       - go-e2e-test:
#           name: op-e2e-HTTP-tests<< matrix.variant >>
#           matrix:
#             parameters:
#               variant: ["", "-l2oo"]
#           module: op-e2e
#           target: test-http
#           parallelism: 4
#           requires:
#             - go-mod-download
#             - pnpm-monorepo
#       - go-e2e-test:
#           name: op-e2e-action-tests<< matrix.variant >>
#           matrix:
#             parameters:
#               variant: ["", "-l2oo", "-plasma"]
#           module: op-e2e
#           target: test-actions
#           parallelism: 1
#           requires:
#             - go-mod-download
#             - pnpm-monorepo
#       - go-e2e-test:
#           name: op-e2e-fault-proof-tests
#           module: op-e2e
#           target: test-fault-proofs
#           parallelism: 4
#           requires:
#             - pnpm-monorepo
#             - cannon-prestate
#       - op-service-rethdb-tests:
#           requires:
#             - go-mod-download
#       - op-program-compat:
#           requires:
#             - op-program-tests
#       - bedrock-go-tests:
#           requires:
#             - go-mod-download
#             - cannon-build-test-vectors
#             - cannon-go-lint-and-test
#             - check-generated-mocks-op-node
#             - check-generated-mocks-op-service
#             - go-mod-download
#             - op-batcher-tests
#             - op-chain-ops-tests
#             - op-heartbeat-tests
#             - op-node-tests
#             - op-proposer-tests
#             - op-challenger-tests
#             - op-dispute-mon-tests
#             - op-conductor-tests
#             - op-program-tests
#             - op-program-compat
#             - op-service-tests
#             - op-supervisor-tests
#             - op-service-rethdb-tests
#             - op-e2e-HTTP-tests
#             - op-e2e-fault-proof-tests
#             - op-e2e-action-tests
#             - op-e2e-action-tests-plasma
#       - docker-build:
#           name: op-node-docker-build
#           docker_name: op-node
#           docker_tags: <<pipeline.git.revision>>,<<pipeline.git.branch>>
#           save_image_tag: <<pipeline.git.revision>> # for devnet later
#       - docker-build:
#           name: op-batcher-docker-build
#           docker_name: op-batcher
#           docker_tags: <<pipeline.git.revision>>,<<pipeline.git.branch>>
#           save_image_tag: <<pipeline.git.revision>> # for devnet later
#       - docker-build:
#           name: op-program-docker-build
#           docker_name: op-program
#           docker_tags: <<pipeline.git.revision>>,<<pipeline.git.branch>>
#           # op-program is not part of the devnet, we don't save it.
#       - docker-build:
#           name: op-proposer-docker-build
#           docker_name: op-proposer
#           docker_tags: <<pipeline.git.revision>>,<<pipeline.git.branch>>
#           save_image_tag: <<pipeline.git.revision>> # for devnet later
#       - docker-build:
#           name: op-challenger-docker-build
#           docker_name: op-challenger
#           docker_tags: <<pipeline.git.revision>>,<<pipeline.git.branch>>
#           save_image_tag: <<pipeline.git.revision>> # for devnet later
#       - docker-build:
#           name: op-dispute-mon-docker-build
#           docker_name: op-dispute-mon
#           docker_tags: <<pipeline.git.revision>>,<<pipeline.git.branch>>
#           save_image_tag: <<pipeline.git.revision>> # for devnet later
#       - docker-build:
#           name: op-conductor-docker-build
#           docker_name: op-conductor
#           docker_tags: <<pipeline.git.revision>>,<<pipeline.git.branch>>
#           # op-conductor is not part of the devnet, we don't save it.
#       - docker-build:
#           name: op-heartbeat-docker-build
#           docker_name: op-heartbeat
#           docker_tags: <<pipeline.git.revision>>,<<pipeline.git.branch>>
#           # op-heartbeat is not part of the devnet, we don't save it.
#       - docker-build:
#           name: da-server-docker-build
#           docker_name: da-server
#           docker_tags: <<pipeline.git.revision>>,<<pipeline.git.branch>>
#           save_image_tag: <<pipeline.git.revision>> # for devnet later
#       - docker-build:
#           name: op-supervisor-docker-build
#           docker_name: op-supervisor
#           docker_tags: <<pipeline.git.revision>>,<<pipeline.git.branch>>
#           # op-supervisor is not (yet) part of the devnet, we don't save it
#       - cannon-prestate:
#           requires:
#             - go-mod-download
#       - devnet:
#           matrix:
#             parameters:
#               variant: ["default", "plasma", "plasma-generic"]
#           requires:
#             - pnpm-monorepo
#             - op-batcher-docker-build
#             - op-proposer-docker-build
#             - op-node-docker-build
#             - op-challenger-docker-build
#             - da-server-docker-build
#             - cannon-prestate
#       - check-generated-mocks-op-node
#       - check-generated-mocks-op-service
#       - cannon-go-lint-and-test:
#           requires:
#             - pnpm-monorepo
#       - cannon-build-test-vectors
#       - shellcheck/check:
#           name: shell-check
#           # We don't need the `exclude` key as the orb detects the `.shellcheckrc`
#           dir: .
#           ignore-dirs:
#             ./packages/contracts-bedrock/lib

#   release:
#     when:
#       not:
#         equal: [ scheduled_pipeline, << pipeline.trigger_source >> ]
#     jobs:
#       - hold:
#           type: approval
#           filters:
#             tags:
#               only: /^(da-server|chain-mon|ci-builder(-rust)?|ufm-[a-z0-9\-]*|op-[a-z0-9\-]*)\/v.*/
#             branches:
#               ignore: /.*/
#       - docker-build:
#           name: op-heartbeat-release
#           filters:
#             tags:
#               only: /^op-heartbeat\/v.*/
#             branches:
#               ignore: /.*/
#           docker_name: op-heartbeat
#           docker_tags: <<pipeline.git.revision>>
#           requires: ['hold']
#           platforms: "linux/amd64,linux/arm64"
#           publish: true
#           release: true
#           context:
#             - oplabs-gcr-release
#       - check-cross-platform:
#           name: op-heartbeat-cross-platform
#           op_component: op-heartbeat
#           requires:
#             - op-heartbeat-release
#       - docker-build:
#           name: op-node-docker-release
#           filters:
#             tags:
#               only: /^op-node\/v.*/
#             branches:
#               ignore: /.*/
#           docker_name: op-node
#           docker_tags: <<pipeline.git.revision>>
#           requires: ['hold']
#           platforms: "linux/amd64,linux/arm64"
#           publish: true
#           release: true
#           context:
#             - oplabs-gcr-release
#       - check-cross-platform:
#           name: op-node-cross-platform
#           op_component: op-node
#           requires:
#             - op-node-docker-release
#       - docker-build:
#           name: op-batcher-docker-release
#           filters:
#             tags:
#               only: /^op-batcher\/v.*/
#             branches:
#               ignore: /.*/
#           docker_name: op-batcher
#           docker_tags: <<pipeline.git.revision>>
#           requires: ['hold']
#           platforms: "linux/amd64,linux/arm64"
#           publish: true
#           release: true
#           context:
#             - oplabs-gcr-release
#       - check-cross-platform:
#           name: op-batcher-cross-platform
#           op_component: op-batcher
#           requires:
#             - op-batcher-docker-release
#       - docker-build:
#           name: op-proposer-docker-release
#           filters:
#             tags:
#               only: /^op-proposer\/v.*/
#             branches:
#               ignore: /.*/
#           docker_name: op-proposer
#           docker_tags: <<pipeline.git.revision>>
#           requires: ['hold']
#           platforms: "linux/amd64,linux/arm64"
#           publish: true
#           release: true
#           context:
#             - oplabs-gcr-release
#       - check-cross-platform:
#           name: op-proposer-cross-platform
#           op_component: op-proposer
#           requires:
#             - op-proposer-docker-release
#       - docker-build:
#           name: op-challenger-docker-release
#           filters:
#             tags:
#               only: /^op-challenger\/v.*/
#             branches:
#               ignore: /.*/
#           docker_name: op-challenger
#           docker_tags: <<pipeline.git.revision>>
#           requires: ['hold']
#           platforms: "linux/amd64,linux/arm64"
#           publish: true
#           release: true
#           context:
#             - oplabs-gcr-release
#       - check-cross-platform:
#           name: op-challenger-cross-platform
#           op_component: op-challenger
#           requires:
#             - op-challenger-docker-release
#       - docker-build:
#           name: op-dispute-mon-docker-release
#           filters:
#             tags:
#               only: /^op-dispute-mon\/v.*/
#             branches:
#               ignore: /.*/
#           docker_name: op-dispute-mon
#           docker_tags: <<pipeline.git.revision>>
#           requires: ['hold']
#           platforms: "linux/amd64,linux/arm64"
#           publish: true
#           release: true
#           context:
#             - oplabs-gcr-release
#       - check-cross-platform:
#           name: op-dispute-mon-cross-platform
#           op_component: op-dispute-mon
#           requires:
#             - op-dispute-mon-docker-release
#       - docker-build:
#           name: op-conductor-docker-release
#           filters:
#             tags:
#               only: /^op-conductor\/v.*/
#             branches:
#               ignore: /.*/
#           docker_name: op-conductor
#           docker_tags: <<pipeline.git.revision>>
#           requires: ['hold']
#           platforms: "linux/amd64,linux/arm64"
#           publish: true
#           release: true
#           context:
#             - oplabs-gcr-release
#       - check-cross-platform:
#           name: op-conductor-cross-platform
#           op_component: op-conductor
#           requires:
#             - op-conductor-docker-release
#       - docker-build:
#           name: da-server-docker-release
#           filters:
#             tags:
#               only: /^da-server\/v.*/
#             branches:
#               ignore: /.*/
#           docker_name: da-server
#           docker_tags: <<pipeline.git.revision>>
#           requires: ['hold']
#           platforms: "linux/amd64,linux/arm64"
#           publish: true
#           release: true
#           context:
#             - oplabs-gcr-release
#       - check-cross-platform:
#           name: da-server-cross-platform
#           op_component: da-server
#           requires:
#             - da-server-docker-release
#       - docker-build:
#           name: op-ufm-docker-release
#           filters:
#             tags:
#               only: /^op-ufm\/v.*/
#             branches:
#               ignore: /.*/
#           docker_name: op-ufm
#           docker_tags: <<pipeline.git.revision>>
#           publish: true
#           release: true
#           context:
#             - oplabs-gcr-release
#           requires:
#             - hold
#       - docker-build:
#           name: op-supervisor-docker-release
#           filters:
#             tags:
#               only: /^op-supervisor\/v.*/
#             branches:
#               ignore: /.*/
#           docker_name: op-supervisor
#           docker_tags: <<pipeline.git.revision>>
#           requires: ['hold']
#           platforms: "linux/amd64,linux/arm64"
#           publish: true
#           release: true
#           context:
#             - oplabs-gcr-release
#       - check-cross-platform:
#           name: op-supervisor-cross-platform
#           op_component: op-supervisor
#           requires:
#             - op-supervisor-docker-release
#       - docker-build:
#           name: chain-mon-docker-release
#           filters:
#             tags:
#               only: /^chain-mon\/v.*/
#             branches:
#               ignore: /.*/
#           docker_name: chain-mon
#           docker_tags: <<pipeline.git.revision>>,latest
#           publish: true
#           release: true
#           resource_class: xlarge
#           context:
#             - oplabs-gcr-release
#           requires:
#             - hold
#       - docker-build:
#           name: ci-builder-docker-release
#           filters:
#             tags:
#               only: /^ci-builder\/v.*/
#             branches:
#               ignore: /.*/
#           docker_name: ci-builder
#           docker_tags: <<pipeline.git.revision>>,latest
#           publish: true
#           release: true
#           resource_class: xlarge
#           context:
#             - oplabs-gcr
#           requires:
#             - hold
#       - docker-build:
#           name: ci-builder-rust-docker-release
#           filters:
#             tags:
#               only: /^ci-builder-rust\/v.*/
#             branches:
#               ignore: /.*/
#           docker_name: ci-builder-rust
#           docker_tags: <<pipeline.git.revision>>,latest
#           publish: true
#           release: true
#           resource_class: xlarge
#           context:
#             - oplabs-gcr
#           requires:
#             - hold
=======
workflows:
  main:
    when:
      and:
        - or:
            # Trigger on new commits
          - equal: [ webhook, << pipeline.trigger_source >> ]
            # Trigger on manual triggers if explicitly requested
          - equal: [ true, << pipeline.parameters.main_dispatch >> ]
        - not:
            equal: [ scheduled_pipeline, << pipeline.trigger_source >> ]
    jobs:
      - pnpm-monorepo:
          name: pnpm-monorepo
      - contracts-bedrock-tests
      - contracts-bedrock-coverage
      - contracts-bedrock-checks:
          requires:
            - pnpm-monorepo
      - contracts-bedrock-validate-spaces:
          requires:
            - pnpm-monorepo
      - semgrep-scan
      - go-mod-download
      - fuzz-golang:
          name: op-challenger-fuzz
          package_name: op-challenger
          on_changes: op-challenger
          requires: ["go-mod-download"]
      - fuzz-golang:
          name: op-node-fuzz
          package_name: op-node
          on_changes: op-node
          requires: ["go-mod-download"]
      - fuzz-golang:
          name: op-service-fuzz
          package_name: op-service
          on_changes: op-service
          requires: ["go-mod-download"]
      - fuzz-golang:
          name: op-chain-ops-fuzz
          package_name: op-chain-ops
          on_changes: op-chain-ops
          requires: ["go-mod-download"]
      - fuzz-golang:
          name: cannon-fuzz
          package_name: cannon
          on_changes: cannon,packages/contracts-bedrock/src/cannon
          uses_artifacts: true
          requires: ["go-mod-download", "pnpm-monorepo"]
      - fuzz-golang:
          name: op-e2e-fuzz
          package_name: op-e2e
          on_changes: op-e2e,packages/contracts-bedrock/src
          uses_artifacts: true
          requires: ["go-mod-download", "pnpm-monorepo"]
      - go-test:
          name: op-heartbeat-tests
          module: op-heartbeat
          requires: [ "go-mod-download" ]
      - go-test:
          name: op-batcher-tests
          module: op-batcher
          requires: ["go-mod-download"]
      - go-test:
          name: op-chain-ops-tests
          module: op-chain-ops
          requires: ["go-mod-download"]
      - go-test:
          name: op-node-tests
          module: op-node
          requires: ["go-mod-download"]
      - go-test:
          name: op-proposer-tests
          module: op-proposer
          requires: ["go-mod-download"]
      - go-test:
          name: op-challenger-tests
          module: op-challenger
          requires: ["go-mod-download"]
      - go-test:
          name: op-dispute-mon-tests
          module: op-dispute-mon
          requires: ["go-mod-download"]
      - go-test:
          name: op-conductor-tests
          module: op-conductor
          requires: ["go-mod-download"]
      - go-test:
          name: op-program-tests
          module: op-program
          requires: ["go-mod-download"]
      - go-test:
          name: op-service-tests
          module: op-service
          requires: ["go-mod-download"]
      - go-test:
          name: op-supervisor-tests
          module: op-supervisor
          requires: ["go-mod-download"]
      - go-e2e-test:
          name: op-e2e-HTTP-tests<< matrix.variant >>
          matrix:
            parameters:
              variant: ["", "-l2oo"]
          module: op-e2e
          target: test-http
          parallelism: 4
          requires:
            - go-mod-download
            - pnpm-monorepo
      - go-e2e-test:
          name: op-e2e-action-tests<< matrix.variant >>
          matrix:
            parameters:
              variant: ["", "-l2oo", "-plasma"]
          module: op-e2e
          target: test-actions
          parallelism: 1
          requires:
            - go-mod-download
            - pnpm-monorepo
      - go-e2e-test:
          name: op-e2e-fault-proof-tests
          module: op-e2e
          target: test-fault-proofs
          parallelism: 4
          requires:
            - pnpm-monorepo
            - cannon-prestate
      - op-service-rethdb-tests:
          requires:
            - go-mod-download
      - op-program-compat:
          requires:
            - op-program-tests
      - bedrock-go-tests:
          requires:
            - go-mod-download
            - cannon-build-test-vectors
            - cannon-go-lint-and-test
            - check-generated-mocks-op-node
            - check-generated-mocks-op-service
            - go-mod-download
            - op-batcher-tests
            - op-chain-ops-tests
            - op-heartbeat-tests
            - op-node-tests
            - op-proposer-tests
            - op-challenger-tests
            - op-dispute-mon-tests
            - op-conductor-tests
            - op-program-tests
            - op-program-compat
            - op-service-tests
            - op-supervisor-tests
            - op-service-rethdb-tests
            - op-e2e-HTTP-tests
            - op-e2e-fault-proof-tests
            - op-e2e-action-tests
            - op-e2e-action-tests-plasma
      - docker-build:
          name: op-node-docker-build
          docker_name: op-node
          docker_tags: <<pipeline.git.revision>>,<<pipeline.git.branch>>
          save_image_tag: <<pipeline.git.revision>> # for devnet later
      - docker-build:
          name: op-batcher-docker-build
          docker_name: op-batcher
          docker_tags: <<pipeline.git.revision>>,<<pipeline.git.branch>>
          save_image_tag: <<pipeline.git.revision>> # for devnet later
      - docker-build:
          name: op-program-docker-build
          docker_name: op-program
          docker_tags: <<pipeline.git.revision>>,<<pipeline.git.branch>>
          # op-program is not part of the devnet, we don't save it.
      - docker-build:
          name: op-proposer-docker-build
          docker_name: op-proposer
          docker_tags: <<pipeline.git.revision>>,<<pipeline.git.branch>>
          save_image_tag: <<pipeline.git.revision>> # for devnet later
      - docker-build:
          name: op-challenger-docker-build
          docker_name: op-challenger
          docker_tags: <<pipeline.git.revision>>,<<pipeline.git.branch>>
          save_image_tag: <<pipeline.git.revision>> # for devnet later
      - docker-build:
          name: op-dispute-mon-docker-build
          docker_name: op-dispute-mon
          docker_tags: <<pipeline.git.revision>>,<<pipeline.git.branch>>
          save_image_tag: <<pipeline.git.revision>> # for devnet later
      - docker-build:
          name: op-conductor-docker-build
          docker_name: op-conductor
          docker_tags: <<pipeline.git.revision>>,<<pipeline.git.branch>>
          # op-conductor is not part of the devnet, we don't save it.
      - docker-build:
          name: op-heartbeat-docker-build
          docker_name: op-heartbeat
          docker_tags: <<pipeline.git.revision>>,<<pipeline.git.branch>>
          # op-heartbeat is not part of the devnet, we don't save it.
      - docker-build:
          name: da-server-docker-build
          docker_name: da-server
          docker_tags: <<pipeline.git.revision>>,<<pipeline.git.branch>>
          save_image_tag: <<pipeline.git.revision>> # for devnet later
      - docker-build:
          name: op-supervisor-docker-build
          docker_name: op-supervisor
          docker_tags: <<pipeline.git.revision>>,<<pipeline.git.branch>>
          # op-supervisor is not (yet) part of the devnet, we don't save it
      - cannon-prestate:
          requires:
            - go-mod-download
      - devnet:
          matrix:
            parameters:
              variant: ["default", "plasma", "plasma-generic"]
          requires:
            - pnpm-monorepo
            - op-batcher-docker-build
            - op-proposer-docker-build
            - op-node-docker-build
            - op-challenger-docker-build
            - da-server-docker-build
            - cannon-prestate
      - check-generated-mocks-op-node
      - check-generated-mocks-op-service
      - cannon-go-lint-and-test:
          requires:
            - pnpm-monorepo
      - cannon-build-test-vectors
      - shellcheck/check:
          name: shell-check
          # We don't need the `exclude` key as the orb detects the `.shellcheckrc`
          dir: .
          ignore-dirs:
            ./packages/contracts-bedrock/lib

  release:
    when:
      not:
        equal: [ scheduled_pipeline, << pipeline.trigger_source >> ]
    jobs:
      - hold:
          type: approval
          filters:
            tags:
              only: /^(da-server|ci-builder(-rust)?|ufm-[a-z0-9\-]*|op-[a-z0-9\-]*)\/v.*/
            branches:
              ignore: /.*/
      - docker-build:
          name: op-heartbeat-release
          filters:
            tags:
              only: /^op-heartbeat\/v.*/
            branches:
              ignore: /.*/
          docker_name: op-heartbeat
          docker_tags: <<pipeline.git.revision>>
          requires: ['hold']
          platforms: "linux/amd64,linux/arm64"
          publish: true
          release: true
          context:
            - oplabs-gcr-release
      - check-cross-platform:
          name: op-heartbeat-cross-platform
          op_component: op-heartbeat
          requires:
            - op-heartbeat-release
      - docker-build:
          name: op-node-docker-release
          filters:
            tags:
              only: /^op-node\/v.*/
            branches:
              ignore: /.*/
          docker_name: op-node
          docker_tags: <<pipeline.git.revision>>
          requires: ['hold']
          platforms: "linux/amd64,linux/arm64"
          publish: true
          release: true
          context:
            - oplabs-gcr-release
      - check-cross-platform:
          name: op-node-cross-platform
          op_component: op-node
          requires:
            - op-node-docker-release
      - docker-build:
          name: op-batcher-docker-release
          filters:
            tags:
              only: /^op-batcher\/v.*/
            branches:
              ignore: /.*/
          docker_name: op-batcher
          docker_tags: <<pipeline.git.revision>>
          requires: ['hold']
          platforms: "linux/amd64,linux/arm64"
          publish: true
          release: true
          context:
            - oplabs-gcr-release
      - check-cross-platform:
          name: op-batcher-cross-platform
          op_component: op-batcher
          requires:
            - op-batcher-docker-release
      - docker-build:
          name: op-proposer-docker-release
          filters:
            tags:
              only: /^op-proposer\/v.*/
            branches:
              ignore: /.*/
          docker_name: op-proposer
          docker_tags: <<pipeline.git.revision>>
          requires: ['hold']
          platforms: "linux/amd64,linux/arm64"
          publish: true
          release: true
          context:
            - oplabs-gcr-release
      - check-cross-platform:
          name: op-proposer-cross-platform
          op_component: op-proposer
          requires:
            - op-proposer-docker-release
      - docker-build:
          name: op-challenger-docker-release
          filters:
            tags:
              only: /^op-challenger\/v.*/
            branches:
              ignore: /.*/
          docker_name: op-challenger
          docker_tags: <<pipeline.git.revision>>
          requires: ['hold']
          platforms: "linux/amd64,linux/arm64"
          publish: true
          release: true
          context:
            - oplabs-gcr-release
      - check-cross-platform:
          name: op-challenger-cross-platform
          op_component: op-challenger
          requires:
            - op-challenger-docker-release
      - docker-build:
          name: op-dispute-mon-docker-release
          filters:
            tags:
              only: /^op-dispute-mon\/v.*/
            branches:
              ignore: /.*/
          docker_name: op-dispute-mon
          docker_tags: <<pipeline.git.revision>>
          requires: ['hold']
          platforms: "linux/amd64,linux/arm64"
          publish: true
          release: true
          context:
            - oplabs-gcr-release
      - check-cross-platform:
          name: op-dispute-mon-cross-platform
          op_component: op-dispute-mon
          requires:
            - op-dispute-mon-docker-release
      - docker-build:
          name: op-conductor-docker-release
          filters:
            tags:
              only: /^op-conductor\/v.*/
            branches:
              ignore: /.*/
          docker_name: op-conductor
          docker_tags: <<pipeline.git.revision>>
          requires: ['hold']
          platforms: "linux/amd64,linux/arm64"
          publish: true
          release: true
          context:
            - oplabs-gcr-release
      - check-cross-platform:
          name: op-conductor-cross-platform
          op_component: op-conductor
          requires:
            - op-conductor-docker-release
      - docker-build:
          name: da-server-docker-release
          filters:
            tags:
              only: /^da-server\/v.*/
            branches:
              ignore: /.*/
          docker_name: da-server
          docker_tags: <<pipeline.git.revision>>
          requires: ['hold']
          platforms: "linux/amd64,linux/arm64"
          publish: true
          release: true
          context:
            - oplabs-gcr-release
      - check-cross-platform:
          name: da-server-cross-platform
          op_component: da-server
          requires:
            - da-server-docker-release
      - docker-build:
          name: op-ufm-docker-release
          filters:
            tags:
              only: /^op-ufm\/v.*/
            branches:
              ignore: /.*/
          docker_name: op-ufm
          docker_tags: <<pipeline.git.revision>>
          publish: true
          release: true
          context:
            - oplabs-gcr-release
          requires:
            - hold
      - docker-build:
          name: op-supervisor-docker-release
          filters:
            tags:
              only: /^op-supervisor\/v.*/
            branches:
              ignore: /.*/
          docker_name: op-supervisor
          docker_tags: <<pipeline.git.revision>>
          requires: ['hold']
          platforms: "linux/amd64,linux/arm64"
          publish: true
          release: true
          context:
            - oplabs-gcr-release
      - check-cross-platform:
          name: op-supervisor-cross-platform
          op_component: op-supervisor
          requires:
            - op-supervisor-docker-release
      - docker-build:
          name: ci-builder-docker-release
          filters:
            tags:
              only: /^ci-builder\/v.*/
            branches:
              ignore: /.*/
          docker_name: ci-builder
          docker_tags: <<pipeline.git.revision>>,latest
          publish: true
          release: true
          resource_class: xlarge
          context:
            - oplabs-gcr
          requires:
            - hold
      - docker-build:
          name: ci-builder-rust-docker-release
          filters:
            tags:
              only: /^ci-builder-rust\/v.*/
            branches:
              ignore: /.*/
          docker_name: ci-builder-rust
          docker_tags: <<pipeline.git.revision>>,latest
          publish: true
          release: true
          resource_class: xlarge
          context:
            - oplabs-gcr
          requires:
            - hold
>>>>>>> d1499b04

#   scheduled-todo-issues:
#     when:
#       equal: [ build_four_hours, <<pipeline.schedule.name>> ]
#     jobs:
#       - todo-issues:
#           name: todo-issue-checks
#           context:
#             - slack

#   scheduled-fpp:
#     when:
#       equal: [ build_four_hours, <<pipeline.schedule.name>> ]
#     jobs:
#       - fpp-verify:
#           context:
#             - slack
#             - oplabs-fpp-nodes

#   develop-fault-proofs:
#     when:
#       and:
#         - or:
#           - equal: [ "develop", <<pipeline.git.branch>> ]
#           - equal: [ true, <<pipeline.parameters.fault_proofs_dispatch>> ]
#         - not:
#             equal: [ scheduled_pipeline, << pipeline.trigger_source >> ]
#     jobs:
#       - go-mod-download
#       - cannon-prestate:
#           requires:
#             - go-mod-download
#       - pnpm-monorepo:
#           name: pnpm-monorepo
#           requires:
#             - go-mod-download
#       - go-e2e-test:
#           name: op-e2e-cannon-tests
#           module: op-e2e
#           target: test-cannon
#           parallelism: 4
#           notify: true
#           mentions: "@proofs-squad"
#           requires:
#             - pnpm-monorepo
#             - cannon-prestate
#           context:
#             - slack

#   develop-kontrol-tests:
#     when:
#       and:
#         - or:
#           - equal: [ "develop", <<pipeline.git.branch>> ]
#           - equal: [ true, <<pipeline.parameters.kontrol_dispatch>> ]
#         - not:
#            equal: [ scheduled_pipeline, << pipeline.trigger_source >> ]
#     jobs:
#       - kontrol-tests:
#           context:
#             - slack

<<<<<<< HEAD
#   scheduled-docker-publish:
#     when:
#       equal: [ build_hourly, <<pipeline.schedule.name>> ]
#     jobs:
#       - docker-build:
#           name: op-node-docker-publish
#           docker_name: op-node
#           docker_tags: <<pipeline.git.revision>>,<<pipeline.git.branch>>
#           platforms: "linux/amd64,linux/arm64"
#           publish: true
#           context:
#             - oplabs-gcr
#             - slack
#       - docker-build:
#           name: op-batcher-docker-publish
#           docker_name: op-batcher
#           docker_tags: <<pipeline.git.revision>>,<<pipeline.git.branch>>
#           platforms: "linux/amd64,linux/arm64"
#           publish: true
#           context:
#             - oplabs-gcr
#             - slack
#       - docker-build:
#           name: op-program-docker-publish
#           docker_name: op-program
#           docker_tags: <<pipeline.git.revision>>,<<pipeline.git.branch>>
#           platforms: "linux/amd64,linux/arm64"
#           publish: true
#           context:
#             - oplabs-gcr
#             - slack
#       - docker-build:
#           name: op-proposer-docker-publish
#           docker_name: op-proposer
#           docker_tags: <<pipeline.git.revision>>,<<pipeline.git.branch>>
#           platforms: "linux/amd64,linux/arm64"
#           publish: true
#           context:
#             - oplabs-gcr
#             - slack
#       - docker-build:
#           name: op-challenger-docker-publish
#           docker_name: op-challenger
#           docker_tags: <<pipeline.git.revision>>,<<pipeline.git.branch>>
#           platforms: "linux/amd64,linux/arm64"
#           publish: true
#           context:
#             - oplabs-gcr
#             - slack
#       - docker-build:
#           name: op-dispute-mon-docker-publish
#           docker_name: op-dispute-mon
#           docker_tags: <<pipeline.git.revision>>,<<pipeline.git.branch>>
#           platforms: "linux/amd64,linux/arm64"
#           publish: true
#           context:
#             - oplabs-gcr
#             - slack
#       - docker-build:
#           name: op-conductor-docker-publish
#           docker_name: op-conductor
#           docker_tags: <<pipeline.git.revision>>,<<pipeline.git.branch>>
#           platforms: "linux/amd64,linux/arm64"
#           publish: true
#           context:
#             - oplabs-gcr
#             - slack
#       - docker-build:
#           name: op-heartbeat-docker-publish
#           docker_name: op-heartbeat
#           docker_tags: <<pipeline.git.revision>>,<<pipeline.git.branch>>
#           platforms: "linux/amd64,linux/arm64"
#           publish: true
#           context:
#             - oplabs-gcr
#             - slack
#       - docker-build:
#           name: op-supervisor-docker-publish
#           docker_name: op-supervisor
#           docker_tags: <<pipeline.git.revision>>,<<pipeline.git.branch>>
#           platforms: "linux/amd64,linux/arm64"
#           publish: true
#           context:
#             - oplabs-gcr
#             - slack
#       - docker-build:
#           name: chain-mon-docker-publish
#           docker_name: chain-mon
#           docker_tags: <<pipeline.git.revision>>,<<pipeline.git.branch>>
#           resource_class: xlarge
#           publish: true
#           context:
#             - oplabs-gcr
#             - slack
#       - docker-build:
#           name: contracts-bedrock-docker-publish
#           docker_name: contracts-bedrock
#           docker_tags: <<pipeline.git.revision>>,<<pipeline.git.branch>>
#           resource_class: xlarge
#           requires: [ 'chain-mon-docker-publish' ] # use the cached base image
#           publish: true
#           context:
#             - oplabs-gcr
#             - slack
=======
  scheduled-docker-publish:
    when:
      or:
        - equal: [ build_hourly, <<pipeline.schedule.name>> ]
        # Trigger on manual triggers if explicitly requested
        - equal: [ true, << pipeline.parameters.docker_publish_dispatch >> ]
    jobs:
      - docker-build:
          name: op-node-docker-publish
          docker_name: op-node
          docker_tags: <<pipeline.git.revision>>,<<pipeline.git.branch>>
          platforms: "linux/amd64,linux/arm64"
          publish: true
          context:
            - oplabs-gcr
            - slack
      - check-cross-platform:
          name: op-node-cross-platform
          op_component: op-node
          requires:
            - op-node-docker-publish
      - docker-build:
          name: op-batcher-docker-publish
          docker_name: op-batcher
          docker_tags: <<pipeline.git.revision>>,<<pipeline.git.branch>>
          platforms: "linux/amd64,linux/arm64"
          publish: true
          context:
            - oplabs-gcr
            - slack
      - check-cross-platform:
          name: op-batcher-cross-platform
          op_component: op-batcher
          requires:
            - op-batcher-docker-publish
      - docker-build:
          name: op-program-docker-publish
          docker_name: op-program
          docker_tags: <<pipeline.git.revision>>,<<pipeline.git.branch>>
          platforms: "linux/amd64,linux/arm64"
          publish: true
          context:
            - oplabs-gcr
            - slack
      - check-cross-platform:
          name: op-program-cross-platform
          op_component: op-program
          requires:
            - op-program-docker-publish
      - docker-build:
          name: op-proposer-docker-publish
          docker_name: op-proposer
          docker_tags: <<pipeline.git.revision>>,<<pipeline.git.branch>>
          platforms: "linux/amd64,linux/arm64"
          publish: true
          context:
            - oplabs-gcr
            - slack
      - check-cross-platform:
          name: op-proposer-cross-platform
          op_component: op-proposer
          requires:
            - op-proposer-docker-publish
      - docker-build:
          name: op-challenger-docker-publish
          docker_name: op-challenger
          docker_tags: <<pipeline.git.revision>>,<<pipeline.git.branch>>
          platforms: "linux/amd64,linux/arm64"
          publish: true
          context:
            - oplabs-gcr
            - slack
      - check-cross-platform:
          name: op-challenger-cross-platform
          op_component: op-challenger
          requires:
            - op-challenger-docker-publish
      - docker-build:
          name: op-dispute-mon-docker-publish
          docker_name: op-dispute-mon
          docker_tags: <<pipeline.git.revision>>,<<pipeline.git.branch>>
          platforms: "linux/amd64,linux/arm64"
          publish: true
          context:
            - oplabs-gcr
            - slack
      - check-cross-platform:
          name: op-dispute-mon-cross-platform
          op_component: op-dispute-mon
          requires:
            - op-dispute-mon-docker-publish
      - docker-build:
          name: op-conductor-docker-publish
          docker_name: op-conductor
          docker_tags: <<pipeline.git.revision>>,<<pipeline.git.branch>>
          platforms: "linux/amd64,linux/arm64"
          publish: true
          context:
            - oplabs-gcr
            - slack
      - check-cross-platform:
          name: op-conductor-cross-platform
          op_component: op-conductor
          requires:
            - op-conductor-docker-publish
      - docker-build:
          name: op-heartbeat-docker-publish
          docker_name: op-heartbeat
          docker_tags: <<pipeline.git.revision>>,<<pipeline.git.branch>>
          platforms: "linux/amd64,linux/arm64"
          publish: true
          context:
            - oplabs-gcr
            - slack
      - check-cross-platform:
          name: op-heartbeat-cross-platform
          op_component: op-heartbeat
          requires:
            - op-heartbeat-docker-publish
      - docker-build:
          name: op-supervisor-docker-publish
          docker_name: op-supervisor
          docker_tags: <<pipeline.git.revision>>,<<pipeline.git.branch>>
          platforms: "linux/amd64,linux/arm64"
          publish: true
          context:
            - oplabs-gcr
            - slack
      - check-cross-platform:
          name: op-supervisor-cross-platform
          op_component: op-supervisor
          requires:
            - op-supervisor-docker-publish
      - docker-build:
          name: contracts-bedrock-docker-publish
          docker_name: contracts-bedrock
          docker_tags: <<pipeline.git.revision>>,<<pipeline.git.branch>>
          resource_class: xlarge
          publish: true
          context:
            - oplabs-gcr
            - slack
>>>>>>> d1499b04

#   scheduled-preimage-reproducibility:
#     when:
#       or:
#         - equal: [build_daily, <<pipeline.schedule.name>> ]
#         # Trigger on manual triggers if explicitly requested
#         - equal: [ true, << pipeline.parameters.reproducibility_dispatch >> ]
#     jobs:
#       - preimage-reproducibility:
#           matrix:
#             parameters:
#               version: ["0.1.0", "0.2.0", "0.3.0", "1.0.0", "1.1.0", "1.2.0"]
#           context:
#             slack<|MERGE_RESOLUTION|>--- conflicted
+++ resolved
@@ -1,39 +1,5 @@
 version: 2.1
 
-<<<<<<< HEAD
-# parameters:
-#   ci_builder_image:
-#     type: string
-#     default: us-docker.pkg.dev/oplabs-tools-artifacts/images/ci-builder:v0.49.0
-#   ci_builder_rust_image:
-#     type: string
-#     default: us-docker.pkg.dev/oplabs-tools-artifacts/images/ci-builder-rust:latest
-#   base_image:
-#     type: string
-#     default: default
-#   # The dispatch parameters are used to manually dispatch pipelines that normally only run post-merge on develop
-#   # from the CircleCI UI. Example configuration:
-#   #   when:
-#   #     or:
-#   #       - equal: [ "develop", <<pipeline.git.branch>> ]
-#   #       - equal: [ true, <<pipeline.parameters.main_dispatch>> ]
-#   # Add a new `*_dispatch` parameter for any pipeline you want manual dispatch for.
-#   main_dispatch:
-#     type: boolean
-#     default: true # default to running main in case the manual run cancelled an automatic run
-#   fault_proofs_dispatch:
-#     type: boolean
-#     default: false
-#   reproducibility_dispatch:
-#     type: boolean
-#     default: false
-#   kontrol_dispatch:
-#     type: boolean
-#     default: false
-#   sdk_dispatch:
-#     type: boolean
-#     default: false
-=======
 parameters:
   ci_builder_image:
     type: string
@@ -69,7 +35,6 @@
   docker_publish_dispatch:
     type: boolean
     default: false
->>>>>>> d1499b04
 
 # orbs:
 #   go: circleci/go@1.8.0
@@ -155,225 +120,6 @@
 #           branch_pattern: develop
 #           mentions: "<< parameters.mentions >>"
 
-<<<<<<< HEAD
-# jobs:
-#   cannon-go-lint-and-test:
-#     docker:
-#       - image: <<pipeline.parameters.ci_builder_image>>
-#     resource_class: medium
-#     steps:
-#       - checkout
-#       - check-changed:
-#           patterns: cannon,packages/contracts-bedrock/src/cannon,op-preimage,go.mod
-#       - attach_workspace:
-#           at: "."
-#       - run:
-#           name: prep Cannon results dir
-#           command: mkdir -p /tmp/test-results
-#       - run:
-#           name: build Cannon example binaries
-#           command: make elf # only compile ELF binaries with Go, we do not have MIPS GCC for creating the debug-dumps.
-#           working_directory: cannon/example
-#       - run:
-#           name: Cannon Go lint
-#           command: |
-#             make lint
-#           working_directory: cannon
-#       - run:
-#           name: Cannon Go tests
-#           command: |
-#             mkdir -p /testlogs
-#             gotestsum --format=testname --junitfile=/tmp/test-results/cannon.xml --jsonfile=/testlogs/log.json \
-#             -- -parallel=2 -coverpkg=github.com/ethereum-optimism/optimism/cannon/... -coverprofile=coverage.out ./...
-#           working_directory: cannon
-#       - run:
-#           name: upload Cannon coverage
-#           command: codecov --verbose --clean --flags cannon-go-tests
-#       - store_test_results:
-#           path: /tmp/test-results
-#       - store_artifacts:
-#           path: /testlogs
-#           when: always
-#   cannon-build-test-vectors:
-#     docker:
-#       - image: <<pipeline.parameters.ci_builder_image>>
-#     resource_class: medium
-#     steps:
-#       - checkout
-#       - check-changed:
-#           patterns: cannon/mipsevm/open_mips_tests/test
-#       - run:
-#           name: Build MIPS test vectors
-#           command: python3 maketests.py && git diff --exit-code
-#           working_directory: cannon/mipsevm/open_mips_tests
-
-#   pnpm-monorepo:
-#     docker:
-#       - image: <<pipeline.parameters.ci_builder_image>>
-#     resource_class: xlarge
-#     steps:
-#       - checkout
-#       - run:
-#           name: "Check L1 geth version"
-#           command: ./ops/scripts/geth-version-checker.sh || (echo "geth version is wrong, update ci-builder"; false)
-#       - run:
-#           name: git submodules
-#           command: make submodules
-#       - restore_cache:
-#           name: Restore PNPM Package Cache
-#           keys:
-#             - pnpm-packages-v2-{{ checksum "pnpm-lock.yaml" }}
-#       - restore_cache:
-#           name: Restore Go modules cache
-#           key: gomod-{{ checksum "go.sum" }}
-#       # Fetch node_modules into the pnpm store
-#       # This will cache node_modules based on pnpm-lock so other steps can instantly install them with `pnpm install --prefer-offline`
-#       # --prefer-offline installs node_modules instantly by just reading from cache if it exists rather than fetching from network
-#       # when installing node_modules pnpm simply adds symlinks instead of copying the files which is why it is pretty much instant to run --prefer-offline
-#       # this allows a caching strategy of only checking pnpm-lockfile so we don't have to keep it in sync with our packages
-#       # For more information see https://pnpm.io/cli/fetch
-#       - run:
-#           name: Fetch dependencies
-#           command: pnpm fetch --frozen-lockfile --prefer-offline
-#       - save_cache:
-#           name: Save PNPM Package Cache
-#           key: pnpm-packages-v2-{{ checksum "pnpm-lock.yaml" }}
-#           paths:
-#             - "node_modules"
-#       - run:
-#           name: Install dependencies
-#           command: pnpm install:ci:offline
-#       - run:
-#           name: print forge version
-#           command: forge --version
-#       - run:
-#           name: Build monorepo
-#           environment:
-#             FOUNDRY_PROFILE: ci
-#           command: pnpm build
-#       - run:
-#           name: Generate L2OO allocs
-#           command: DEVNET_L2OO="true" make devnet-allocs
-#       - run:
-#           name: Copy L2OO allocs to .devnet-l2oo
-#           command: cp -r .devnet/ .devnet-l2oo/
-#       - run:
-#           name: Generate Plasma allocs
-#           command: DEVNET_PLASMA="true" make devnet-allocs
-#       - run:
-#           name: Copy Plasma allocs to .devnet-plasma
-#           command: cp -r .devnet/ .devnet-plasma/
-#       - run:
-#           name: Generate Generic Plasma allocs
-#           command: DEVNET_PLASMA="true" GENERIC_PLASMA="true" make devnet-allocs
-#       - run:
-#           name: Copy Plasma allocs to .devnet-plasma
-#           command: cp -r .devnet/ .devnet-plasma-generic/
-#       - run:
-#           name: Generate default allocs
-#           command: make devnet-allocs
-#       - persist_to_workspace:
-#           root: "."
-#           paths:
-#             - "packages/**/dist"
-#             - "packages/contracts-bedrock/cache"
-#             - "packages/contracts-bedrock/artifacts"
-#             - "packages/contracts-bedrock/forge-artifacts"
-#             - "packages/contracts-bedrock/tsconfig.tsbuildinfo"
-#             - "packages/contracts-bedrock/tsconfig.build.tsbuildinfo"
-#             - ".devnet/allocs-l1.json"
-#             - ".devnet/allocs-l2-delta.json"
-#             - ".devnet/allocs-l2-ecotone.json"
-#             - ".devnet/allocs-l2-fjord.json"
-#             - ".devnet/addresses.json"
-#             - ".devnet-l2oo/allocs-l1.json"
-#             - ".devnet-l2oo/addresses.json"
-#             - ".devnet-l2oo/allocs-l2-delta.json"
-#             - ".devnet-l2oo/allocs-l2-ecotone.json"
-#             - ".devnet-l2oo/allocs-l2-fjord.json"
-#             - ".devnet-plasma/allocs-l1.json"
-#             - ".devnet-plasma/addresses.json"
-#             - ".devnet-plasma/allocs-l2-delta.json"
-#             - ".devnet-plasma/allocs-l2-ecotone.json"
-#             - ".devnet-plasma/allocs-l2-fjord.json"
-#             - ".devnet-plasma-generic/allocs-l1.json"
-#             - ".devnet-plasma-generic/addresses.json"
-#             - ".devnet-plasma-generic/allocs-l2-delta.json"
-#             - ".devnet-plasma-generic/allocs-l2-ecotone.json"
-#             - ".devnet-plasma-generic/allocs-l2-fjord.json"
-#             - "packages/contracts-bedrock/deploy-config/devnetL1.json"
-#             - "packages/contracts-bedrock/deployments/devnetL1"
-#       - notify-failures-on-develop
-
-#   docker-build:
-#     environment:
-#       DOCKER_BUILDKIT: 1
-#     parameters:
-#       docker_tags:
-#         description: Docker image tags, comma-separated
-#         type: string
-#       docker_name:
-#         description: "Docker buildx bake target"
-#         type: string
-#         default: ""
-#       registry:
-#         description: Docker registry
-#         type: string
-#         default: "us-docker.pkg.dev"
-#       repo:
-#         description: Docker repo
-#         type: string
-#         default: "oplabs-tools-artifacts/images"
-#       save_image_tag:
-#         description: Save docker image with given tag
-#         type: string
-#         default: ""
-#       platforms:
-#         description: Platforms to build for, comma-separated
-#         type: string
-#         default: "linux/amd64"
-#       publish:
-#         description: Publish the docker image (multi-platform, all tags)
-#         type: boolean
-#         default: false
-#       release:
-#         description: Run the release script
-#         type: boolean
-#         default: false
-#       resource_class:
-#         description: Docker resoruce class
-#         type: string
-#         default: medium
-#     machine:
-#       image: <<pipeline.parameters.base_image>>
-#       resource_class: "<<parameters.resource_class>>"
-#       docker_layer_caching: true  # we rely on this for faster builds, and actively warm it up for builds with common stages
-#     steps:
-#       - checkout
-#       - attach_workspace:
-#           at: /tmp/docker_images
-#       - run:
-#           command: mkdir -p /tmp/docker_images
-#       - when:
-#           condition: "<<parameters.release>>"
-#           steps:
-#             - gcp-cli/install
-#       - when:
-#           condition:
-#             or:
-#               - "<<parameters.publish>>"
-#               - "<<parameters.release>>"
-#           steps:
-#             - gcp-oidc-authenticate
-#       - run:
-#           name: Build
-#           command: |
-#             # Check to see if DOCKER_HUB_READ_ONLY_TOKEN is set (i.e. we are in repo) before attempting to use secrets.
-#             # Building should work without this read only login, but may get rate limited.
-#             if [[ -v DOCKER_HUB_READ_ONLY_TOKEN ]]; then
-#               echo "$DOCKER_HUB_READ_ONLY_TOKEN" | docker login -u "$DOCKER_HUB_READ_ONLY_USER" --password-stdin
-#             fi
-=======
 jobs:
   cannon-go-lint-and-test:
     docker:
@@ -594,7 +340,6 @@
             if [[ -v DOCKER_HUB_READ_ONLY_TOKEN ]]; then
               echo "$DOCKER_HUB_READ_ONLY_TOKEN" | docker login -u "$DOCKER_HUB_READ_ONLY_USER" --password-stdin
             fi
->>>>>>> d1499b04
 
 #             export REGISTRY="<<parameters.registry>>"
 #             export REPOSITORY="<<parameters.repo>>"
@@ -790,229 +535,6 @@
 #           environment:
 #             FOUNDRY_PROFILE: ci
 
-<<<<<<< HEAD
-#   contracts-bedrock-tests:
-#     docker:
-#       - image: <<pipeline.parameters.ci_builder_image>>
-#     resource_class: xlarge
-#     steps:
-#       - checkout
-#       - run:
-#           name: git submodules
-#           command: make submodules
-#       - restore_cache:
-#           name: Restore PNPM Package Cache
-#           keys:
-#             - pnpm-packages-v2-{{ checksum "pnpm-lock.yaml" }}
-#       - attach_workspace: { at: "." }
-#       - check-changed:
-#           patterns: contracts-bedrock,op-node
-#       # populate node modules from the cache
-#       - run:
-#           name: Install dependencies
-#           command: pnpm install:ci
-#       - run:
-#           name: print forge version
-#           command: forge --version
-#           working_directory: packages/contracts-bedrock
-#       - run:
-#           name: run tests
-#           command: pnpm test
-#           environment:
-#             FOUNDRY_PROFILE: ci
-#           working_directory: packages/contracts-bedrock
-#           no_output_timeout: 15m
-
-#   contracts-bedrock-checks:
-#     docker:
-#       - image: <<pipeline.parameters.ci_builder_image>>
-#     resource_class: xlarge
-#     steps:
-#       - checkout
-#       - run:
-#           name: git submodules
-#           command: make submodules
-#       - restore_cache:
-#           name: Restore PNPM Package Cache
-#           keys:
-#             - pnpm-packages-v2-{{ checksum "pnpm-lock.yaml" }}
-#       - attach_workspace: { at: "." }
-#       - check-changed:
-#           patterns: contracts-bedrock,op-node
-#       - setup_remote_docker:
-#           docker_layer_caching: true
-#       # populate node modules from the cache
-#       - run:
-#           name: Install dependencies
-#           command: pnpm install:ci
-#       - run:
-#           name: forge version
-#           command: forge --version
-#       - run:
-#           # The solc warnings check must be the first step to build the contracts, that way the
-#           # warnings are output here. On subsequent runs, forge will read artifacts from the cache
-#           # so warnings would not occur.
-#           name: solc warnings check
-#           command: |
-#             forge build --deny-warnings || echo "export SOLC_WARNINGS_CHECK=1" >> "$BASH_ENV"
-#           environment:
-#             FOUNDRY_PROFILE: ci
-#           working_directory: packages/contracts-bedrock
-#       - run:
-#         # Semver lock must come second because one of the later steps may modify the cache & force a contracts rebuild.
-#           name: semver lock
-#           command: |
-#             pnpm semver-lock
-#             git diff --exit-code semver-lock.json || echo "export SEMVER_LOCK_STATUS=1" >> "$BASH_ENV"
-#           working_directory: packages/contracts-bedrock
-#       - run:
-#           name: check deploy configs
-#           command: pnpm validate-deploy-configs || echo "export DEPLOY_CONFIGS_STATUS=1" >> "$BASH_ENV"
-#           working_directory: packages/contracts-bedrock
-#       - run:
-#           name: lint
-#           command: |
-#             pnpm lint:check || echo "export LINT_STATUS=1" >> "$BASH_ENV"
-#           working_directory: packages/contracts-bedrock
-#       - run:
-#           name: gas snapshot
-#           command: |
-#             pnpm gas-snapshot --check || echo "export GAS_SNAPSHOT_STATUS=1" >> "$BASH_ENV"
-#           environment:
-#             FOUNDRY_PROFILE: ci
-#           working_directory: packages/contracts-bedrock
-#           no_output_timeout: 15m
-#       - run:
-#           name: invariant docs
-#           command: |
-#             pnpm autogen:invariant-docs
-#             git diff --exit-code ./invariant-docs/*.md || echo "export INVARIANT_DOCS_STATUS=1" >> "$BASH_ENV"
-#           working_directory: packages/contracts-bedrock
-#       - run:
-#           name: snapshots
-#           command: |
-#             pnpm snapshots:check || echo "export SNAPSHOTS_STATUS=1" >> "$BASH_ENV"
-#           working_directory: packages/contracts-bedrock
-#       - run:
-#           name: size check
-#           command: |
-#             forge build --sizes --skip "/**/test/**" --skip "/**/scripts/**" || echo "export SIZE_CHECK=1" >> "$BASH_ENV"
-#           environment:
-#             FOUNDRY_PROFILE: ci
-#           working_directory: packages/contracts-bedrock
-#       - run:
-#           name: check statuses
-#           command: |
-#             if [[ "$LINT_STATUS" -ne 0 ]]; then
-#               echo "Linting failed, see job output for details."
-#               FAILED=1
-#             fi
-#             if [[ "$SOLC_WARNINGS_CHECK" -ne 0 ]]; then
-#               echo "Solidity emitted warnings, see job output for details."
-#               FAILED=1
-#             fi
-#             if [[ "$GAS_SNAPSHOT_STATUS" -ne 0 ]]; then
-#               echo "Gas snapshot failed, see job output for details."
-#               FAILED=1
-#             fi
-#             if [[ "$SEMVER_LOCK_STATUS" -ne 0 ]]; then
-#               echo "Semver lock failed, see job output for details."
-#               FAILED=1
-#             fi
-#             if [[ "$INVARIANT_DOCS_STATUS" -ne 0 ]]; then
-#               echo "Invariant docs failed, see job output for details."
-#               FAILED=1
-#             fi
-#             if [[ "$DEPLOY_CONFIGS_STATUS" -ne 0 ]]; then
-#               echo "Deploy config check failed, see job output for details."
-#               FAILED=1
-#             fi
-#             if [[ "$SNAPSHOTS_STATUS" -ne 0 ]]; then
-#               echo "Snapshots check failed, see job output for details."
-#               FAILED=1
-#             fi
-#             if [[ "$SIZE_CHECK" -ne 0 ]]; then
-#               echo "Contract(s) exceed size limit, see job output for details."
-#               FAILED=1
-#             fi
-#             if [[ "$FAILED" -ne 0 ]]; then
-#               exit 1
-#             fi
-
-#   contracts-bedrock-validate-spaces:
-#     docker:
-#       - image: <<pipeline.parameters.ci_builder_image>>
-#     resource_class: medium
-#     steps:
-#       - checkout
-#       - restore_cache:
-#           name: Restore PNPM Package Cache
-#           keys:
-#             - pnpm-packages-v2-{{ checksum "pnpm-lock.yaml" }}
-#       - attach_workspace: { at: "." }
-#       - run:
-#           name: Install dependencies
-#           command: pnpm install:ci
-#       - check-changed:
-#           patterns: contracts-bedrock
-#       - run:
-#           name: validate spacers
-#           command: pnpm validate-spacers
-#           working_directory: packages/contracts-bedrock
-
-#   js-lint-test:
-#     parameters:
-#       package_name:
-#         description: Package name
-#         type: string
-#       dependencies:
-#         description: Regex matching dependent packages
-#         type: string
-#         default: this-package-does-not-exist
-#       coverage_flag:
-#         description: Coverage flag name
-#         type: string
-#     docker:
-#       - image: <<pipeline.parameters.ci_builder_image>>
-#     resource_class: large
-#     steps:
-#       - checkout
-#       - attach_workspace: { at: "." }
-#       - restore_cache:
-#           name: Restore PNPM Package Cache
-#           keys:
-#             - pnpm-packages-v2-{{ checksum "pnpm-lock.yaml" }}
-#       - check-changed:
-#           patterns: <<parameters.package_name>>,<<parameters.dependencies>>
-#       # populate node modules from the cache
-#       - run:
-#           name: Install dependencies
-#           command: pnpm install:ci
-#       - run:
-#           name: Lint
-#           command: pnpm lint && git diff --exit-code
-#           working_directory: packages/<<parameters.package_name>>
-#       - run:
-#           name: Test
-#           command: pnpm test:coverage
-#           working_directory: packages/<<parameters.package_name>>
-#       - run:
-#           name: Upload coverage
-#           command: codecov --verbose --clean --flags <<parameters.coverage_flag>>
-
-#   todo-issues:
-#     machine:
-#       image: <<pipeline.parameters.base_image>>
-#     steps:
-#       - checkout
-#       - run:
-#           name: Install ripgrep
-#           command: sudo apt-get install -y ripgrep
-#       - run:
-#           name: Check TODO issues
-#           command: ./ops/scripts/todo-checker.sh --verbose
-#       - notify-failures-on-develop
-=======
   contracts-bedrock-tests:
     docker:
       - image: <<pipeline.parameters.ci_builder_image>>
@@ -1186,7 +708,6 @@
           name: Check TODO issues
           command: ./ops/scripts/todo-checker.sh --verbose
       - notify-failures-on-develop
->>>>>>> d1499b04
 
 #   fuzz-golang:
 #     parameters:
@@ -1562,175 +1083,6 @@
 #             - "packages/contracts-bedrock/deploy-config/devnetL1.json"
 #             - "packages/contracts-bedrock/deployments/devnetL1"
 
-<<<<<<< HEAD
-#   devnet:
-#     machine:
-#       image: <<pipeline.parameters.base_image>>
-#     parameters:
-#       variant:
-#         type: string
-#     environment:
-#       DOCKER_BUILDKIT: 1
-#       DEVNET_NO_BUILD: 'true'
-#       # Default value; Can be overridden.
-#       DEVNET_L2OO: 'false'
-#       DEVNET_PLASMA: 'false'
-#     steps:
-#       - checkout
-#       - when:
-#           condition:
-#             equal: ['plasma', <<parameters.variant>>]
-#           steps:
-#             - run:
-#                 name: Set DEVNET_PLASMA = true
-#                 command: echo 'export DEVNET_PLASMA=true' >> $BASH_ENV
-#       - when:
-#           condition:
-#             equal: ['plasma-generic', <<parameters.variant>>]
-#           steps:
-#             - run:
-#                 name: Set DEVNET_PLASMA = true
-#                 command: echo 'export DEVNET_PLASMA=true' >> $BASH_ENV
-#             - run:
-#                 name: Set GENERIC_PLASMA = true
-#                 command: echo 'export GENERIC_PLASMA=true' >> $BASH_ENV
-#       - check-changed:
-#           patterns: op-(.+),packages,ops-bedrock,bedrock-devnet
-#       - run:
-#           name: Install latest golang
-#           command: |
-#             wget https://go.dev/dl/go1.21.1.linux-amd64.tar.gz
-#             sudo rm -rf /usr/local/go
-#             sudo tar -C /usr/local -xzf go1.21.1.linux-amd64.tar.gz
-#             export PATH=$PATH:/usr/local/go/bin
-#             go version
-#       - run:
-#           name: Install Geth
-#           command: |
-#             wget https://gethstore.blob.core.windows.net/builds/geth-alltools-linux-amd64-1.13.14-2bd6bd01.tar.gz
-#             # geth only provides md5 sums sadly
-#             echo '76a04354dba9980fcbc35bece2957b30 geth-alltools-linux-amd64-1.13.14-2bd6bd01.tar.gz' | md5sum -c -
-#             tar -xzvf geth-alltools-linux-amd64-1.13.14-2bd6bd01.tar.gz
-#             sudo cp geth-alltools-linux-amd64-1.13.14-2bd6bd01/* /usr/local/bin
-#       - run:
-#           name: foundryup
-#           command: |
-#             curl -L https://foundry.paradigm.xyz | bash
-#             source $HOME/.bashrc
-#             foundryup
-#             echo 'export PATH=$HOME/.foundry/bin:$PATH' >> $BASH_ENV
-#             source $HOME/.bashrc
-#             forge --version
-#       - run:
-#           name: Install NVM
-#           command: |
-#             curl -o- https://raw.githubusercontent.com/nvm-sh/nvm/v0.39.7/install.sh | bash
-#             source ~/.bashrc
-#             nvm --version
-#       - run:
-#           name: Install Node
-#           command: |
-#             nvm install
-#             nvm use && node --version && npm --version
-#       - run:
-#           name: Install pnpm
-#           command: |
-#             npm i pnpm --global
-#       - run:
-#           name: git submodules
-#           command: make submodules
-#       - attach_workspace:
-#           at: "."
-#       - when:
-#           condition:
-#             not:
-#               equal: ['default', <<parameters.variant>>]
-#           steps:
-#             - run:
-#                 name: Use non-default devnet allocs
-#                 command: rm -r .devnet && mv .devnet-<<parameters.variant>> .devnet
-#       - run:
-#           name: Load and tag docker images
-#           command: |
-#             IMAGE_BASE_PREFIX="us-docker.pkg.dev/oplabs-tools-artifacts/images"
-#             # Load from previous docker-build job
-#             docker load < "./op-node.tar"
-#             docker load < "./op-proposer.tar"
-#             docker load < "./op-batcher.tar"
-#             docker load < "./op-challenger.tar"
-#             docker load < "./da-server.tar"
-#             # rename to the tags that the docker-compose of the devnet expects
-#             docker tag "$IMAGE_BASE_PREFIX/op-node:<<pipeline.git.revision>>" "$IMAGE_BASE_PREFIX/op-node:devnet"
-#             docker tag "$IMAGE_BASE_PREFIX/op-proposer:<<pipeline.git.revision>>" "$IMAGE_BASE_PREFIX/op-proposer:devnet"
-#             docker tag "$IMAGE_BASE_PREFIX/op-batcher:<<pipeline.git.revision>>" "$IMAGE_BASE_PREFIX/op-batcher:devnet"
-#             docker tag "$IMAGE_BASE_PREFIX/op-challenger:<<pipeline.git.revision>>" "$IMAGE_BASE_PREFIX/op-challenger:devnet"
-#             docker tag "$IMAGE_BASE_PREFIX/da-server:<<pipeline.git.revision>>" "$IMAGE_BASE_PREFIX/da-server:devnet"
-#       - run:
-#           name: pnpm i
-#           command: |
-#             pnpm i && pnpm build
-#       - run:
-#           name: Bring up the stack
-#           command: |
-#             # Specify like this to avoid a forced rebuild of the contracts + devnet L1
-#             PYTHONPATH=./bedrock-devnet python3 ./bedrock-devnet/main.py --monorepo-dir=.
-#       - run:
-#           name: Test the stack
-#           command: make devnet-test
-#       - run:
-#           name: Dump op-node logs
-#           command: |
-#             docker logs ops-bedrock-op-node-1 || echo "No logs."
-#           when: on_fail
-#       - run:
-#           name: Dump op-geth logs
-#           command: |
-#             docker logs ops-bedrock-l2-1 || echo "No logs."
-#           when: on_fail
-#       - run:
-#           name: Dump l1 logs
-#           command: |
-#             docker logs ops-bedrock-l1-1 || echo "No logs."
-#           when: on_fail
-#       - run:
-#           name: Dump op-batcher logs
-#           command: |
-#             docker logs ops-bedrock-op-batcher-1 || echo "No logs."
-#           when: on_fail
-#       - run:
-#           name: Dump op-proposer logs
-#           command: |
-#             docker logs ops-bedrock-op-proposer-1 || echo "No logs."
-#           when: on_fail
-#       - run:
-#           name: Dump op-challenger logs
-#           command: |
-#             docker logs ops-bedrock-op-challenger-1 || echo "No logs."
-#           when: on_fail
-#       - run:
-#           name: Dump da-server logs
-#           command: |
-#             docker logs ops-bedrock-da-server-1 || echo "No logs."
-#           when: on_fail
-#       - run:
-#           name: Log deployment artifact
-#           command: |
-#             cat broadcast/Deploy.s.sol/900/run-latest.json || echo "No deployment file found"
-#           when: on_fail
-#           working_directory: packages/contracts-bedrock
-#       - run:
-#           name: Log devnet config
-#           command: |
-#             cat deploy-config/devnetL1.json || echo "No devnet config found"
-#           when: on_fail
-#           working_directory: packages/contracts-bedrock
-#       - run:
-#           name: Log artifacts directory
-#           command: |
-#             ls -R forge-artifacts || echo "No forge artifacts found"
-#           when: on_fail
-#           working_directory: packages/contracts-bedrock
-=======
   devnet:
     machine:
       image: <<pipeline.parameters.base_image>>
@@ -1914,7 +1266,6 @@
             ls -R forge-artifacts || echo "No forge artifacts found"
           when: on_fail
           working_directory: packages/contracts-bedrock
->>>>>>> d1499b04
 
 #   semgrep-scan:
 #     parameters:
@@ -2142,518 +1493,6 @@
 #           path: ./packages/contracts-bedrock
 #       - notify-failures-on-develop
 
-<<<<<<< HEAD
-# workflows:
-#   main:
-#     when:
-#       and:
-#         - or:
-#             # Trigger on new commits
-#           - equal: [ webhook, << pipeline.trigger_source >> ]
-#             # Trigger on manual triggers if explicitly requested
-#           - equal: [ true, << pipeline.parameters.main_dispatch >> ]
-#         - not:
-#             equal: [ scheduled_pipeline, << pipeline.trigger_source >> ]
-#     jobs:
-#       - pnpm-monorepo:
-#           name: pnpm-monorepo
-#       - contracts-bedrock-tests:
-#           requires:
-#             - pnpm-monorepo
-#       - contracts-bedrock-coverage
-#       - contracts-bedrock-checks:
-#           requires:
-#             - pnpm-monorepo
-#       - contracts-bedrock-validate-spaces:
-#           requires:
-#             - pnpm-monorepo
-#       - js-lint-test:
-#           name: chain-mon-tests
-#           coverage_flag: chain-mon-tests
-#           package_name: chain-mon
-#           dependencies: "(contracts-bedrock|sdk)"
-#           requires:
-#             - pnpm-monorepo
-#       - js-lint-test:
-#           name: sdk-tests
-#           coverage_flag: sdk-tests
-#           package_name: sdk
-#           dependencies: "contracts-bedrock"
-#           requires:
-#             - pnpm-monorepo
-#       - semgrep-scan
-#       - go-mod-download
-#       - fuzz-golang:
-#           name: op-challenger-fuzz
-#           package_name: op-challenger
-#           on_changes: op-challenger
-#           requires: ["go-mod-download"]
-#       - fuzz-golang:
-#           name: op-node-fuzz
-#           package_name: op-node
-#           on_changes: op-node
-#           requires: ["go-mod-download"]
-#       - fuzz-golang:
-#           name: op-service-fuzz
-#           package_name: op-service
-#           on_changes: op-service
-#           requires: ["go-mod-download"]
-#       - fuzz-golang:
-#           name: op-chain-ops-fuzz
-#           package_name: op-chain-ops
-#           on_changes: op-chain-ops
-#           requires: ["go-mod-download"]
-#       - fuzz-golang:
-#           name: cannon-fuzz
-#           package_name: cannon
-#           on_changes: cannon,packages/contracts-bedrock/src/cannon
-#           uses_artifacts: true
-#           requires: ["go-mod-download", "pnpm-monorepo"]
-#       - fuzz-golang:
-#           name: op-e2e-fuzz
-#           package_name: op-e2e
-#           on_changes: op-e2e,packages/contracts-bedrock/src
-#           uses_artifacts: true
-#           requires: ["go-mod-download", "pnpm-monorepo"]
-#       - go-test:
-#           name: op-heartbeat-tests
-#           module: op-heartbeat
-#           requires: [ "go-mod-download" ]
-#       - go-test:
-#           name: op-batcher-tests
-#           module: op-batcher
-#           requires: ["go-mod-download"]
-#       - go-test:
-#           name: op-chain-ops-tests
-#           module: op-chain-ops
-#           requires: ["go-mod-download"]
-#       - go-test:
-#           name: op-node-tests
-#           module: op-node
-#           requires: ["go-mod-download"]
-#       - go-test:
-#           name: op-proposer-tests
-#           module: op-proposer
-#           requires: ["go-mod-download"]
-#       - go-test:
-#           name: op-challenger-tests
-#           module: op-challenger
-#           requires: ["go-mod-download"]
-#       - go-test:
-#           name: op-dispute-mon-tests
-#           module: op-dispute-mon
-#           requires: ["go-mod-download"]
-#       - go-test:
-#           name: op-conductor-tests
-#           module: op-conductor
-#           requires: ["go-mod-download"]
-#       - go-test:
-#           name: op-program-tests
-#           module: op-program
-#           requires: ["go-mod-download"]
-#       - go-test:
-#           name: op-service-tests
-#           module: op-service
-#           requires: ["go-mod-download"]
-#       - go-test:
-#           name: op-supervisor-tests
-#           module: op-supervisor
-#           requires: ["go-mod-download"]
-#       - go-e2e-test:
-#           name: op-e2e-HTTP-tests<< matrix.variant >>
-#           matrix:
-#             parameters:
-#               variant: ["", "-l2oo"]
-#           module: op-e2e
-#           target: test-http
-#           parallelism: 4
-#           requires:
-#             - go-mod-download
-#             - pnpm-monorepo
-#       - go-e2e-test:
-#           name: op-e2e-action-tests<< matrix.variant >>
-#           matrix:
-#             parameters:
-#               variant: ["", "-l2oo", "-plasma"]
-#           module: op-e2e
-#           target: test-actions
-#           parallelism: 1
-#           requires:
-#             - go-mod-download
-#             - pnpm-monorepo
-#       - go-e2e-test:
-#           name: op-e2e-fault-proof-tests
-#           module: op-e2e
-#           target: test-fault-proofs
-#           parallelism: 4
-#           requires:
-#             - pnpm-monorepo
-#             - cannon-prestate
-#       - op-service-rethdb-tests:
-#           requires:
-#             - go-mod-download
-#       - op-program-compat:
-#           requires:
-#             - op-program-tests
-#       - bedrock-go-tests:
-#           requires:
-#             - go-mod-download
-#             - cannon-build-test-vectors
-#             - cannon-go-lint-and-test
-#             - check-generated-mocks-op-node
-#             - check-generated-mocks-op-service
-#             - go-mod-download
-#             - op-batcher-tests
-#             - op-chain-ops-tests
-#             - op-heartbeat-tests
-#             - op-node-tests
-#             - op-proposer-tests
-#             - op-challenger-tests
-#             - op-dispute-mon-tests
-#             - op-conductor-tests
-#             - op-program-tests
-#             - op-program-compat
-#             - op-service-tests
-#             - op-supervisor-tests
-#             - op-service-rethdb-tests
-#             - op-e2e-HTTP-tests
-#             - op-e2e-fault-proof-tests
-#             - op-e2e-action-tests
-#             - op-e2e-action-tests-plasma
-#       - docker-build:
-#           name: op-node-docker-build
-#           docker_name: op-node
-#           docker_tags: <<pipeline.git.revision>>,<<pipeline.git.branch>>
-#           save_image_tag: <<pipeline.git.revision>> # for devnet later
-#       - docker-build:
-#           name: op-batcher-docker-build
-#           docker_name: op-batcher
-#           docker_tags: <<pipeline.git.revision>>,<<pipeline.git.branch>>
-#           save_image_tag: <<pipeline.git.revision>> # for devnet later
-#       - docker-build:
-#           name: op-program-docker-build
-#           docker_name: op-program
-#           docker_tags: <<pipeline.git.revision>>,<<pipeline.git.branch>>
-#           # op-program is not part of the devnet, we don't save it.
-#       - docker-build:
-#           name: op-proposer-docker-build
-#           docker_name: op-proposer
-#           docker_tags: <<pipeline.git.revision>>,<<pipeline.git.branch>>
-#           save_image_tag: <<pipeline.git.revision>> # for devnet later
-#       - docker-build:
-#           name: op-challenger-docker-build
-#           docker_name: op-challenger
-#           docker_tags: <<pipeline.git.revision>>,<<pipeline.git.branch>>
-#           save_image_tag: <<pipeline.git.revision>> # for devnet later
-#       - docker-build:
-#           name: op-dispute-mon-docker-build
-#           docker_name: op-dispute-mon
-#           docker_tags: <<pipeline.git.revision>>,<<pipeline.git.branch>>
-#           save_image_tag: <<pipeline.git.revision>> # for devnet later
-#       - docker-build:
-#           name: op-conductor-docker-build
-#           docker_name: op-conductor
-#           docker_tags: <<pipeline.git.revision>>,<<pipeline.git.branch>>
-#           # op-conductor is not part of the devnet, we don't save it.
-#       - docker-build:
-#           name: op-heartbeat-docker-build
-#           docker_name: op-heartbeat
-#           docker_tags: <<pipeline.git.revision>>,<<pipeline.git.branch>>
-#           # op-heartbeat is not part of the devnet, we don't save it.
-#       - docker-build:
-#           name: da-server-docker-build
-#           docker_name: da-server
-#           docker_tags: <<pipeline.git.revision>>,<<pipeline.git.branch>>
-#           save_image_tag: <<pipeline.git.revision>> # for devnet later
-#       - docker-build:
-#           name: op-supervisor-docker-build
-#           docker_name: op-supervisor
-#           docker_tags: <<pipeline.git.revision>>,<<pipeline.git.branch>>
-#           # op-supervisor is not (yet) part of the devnet, we don't save it
-#       - cannon-prestate:
-#           requires:
-#             - go-mod-download
-#       - devnet:
-#           matrix:
-#             parameters:
-#               variant: ["default", "plasma", "plasma-generic"]
-#           requires:
-#             - pnpm-monorepo
-#             - op-batcher-docker-build
-#             - op-proposer-docker-build
-#             - op-node-docker-build
-#             - op-challenger-docker-build
-#             - da-server-docker-build
-#             - cannon-prestate
-#       - check-generated-mocks-op-node
-#       - check-generated-mocks-op-service
-#       - cannon-go-lint-and-test:
-#           requires:
-#             - pnpm-monorepo
-#       - cannon-build-test-vectors
-#       - shellcheck/check:
-#           name: shell-check
-#           # We don't need the `exclude` key as the orb detects the `.shellcheckrc`
-#           dir: .
-#           ignore-dirs:
-#             ./packages/contracts-bedrock/lib
-
-#   release:
-#     when:
-#       not:
-#         equal: [ scheduled_pipeline, << pipeline.trigger_source >> ]
-#     jobs:
-#       - hold:
-#           type: approval
-#           filters:
-#             tags:
-#               only: /^(da-server|chain-mon|ci-builder(-rust)?|ufm-[a-z0-9\-]*|op-[a-z0-9\-]*)\/v.*/
-#             branches:
-#               ignore: /.*/
-#       - docker-build:
-#           name: op-heartbeat-release
-#           filters:
-#             tags:
-#               only: /^op-heartbeat\/v.*/
-#             branches:
-#               ignore: /.*/
-#           docker_name: op-heartbeat
-#           docker_tags: <<pipeline.git.revision>>
-#           requires: ['hold']
-#           platforms: "linux/amd64,linux/arm64"
-#           publish: true
-#           release: true
-#           context:
-#             - oplabs-gcr-release
-#       - check-cross-platform:
-#           name: op-heartbeat-cross-platform
-#           op_component: op-heartbeat
-#           requires:
-#             - op-heartbeat-release
-#       - docker-build:
-#           name: op-node-docker-release
-#           filters:
-#             tags:
-#               only: /^op-node\/v.*/
-#             branches:
-#               ignore: /.*/
-#           docker_name: op-node
-#           docker_tags: <<pipeline.git.revision>>
-#           requires: ['hold']
-#           platforms: "linux/amd64,linux/arm64"
-#           publish: true
-#           release: true
-#           context:
-#             - oplabs-gcr-release
-#       - check-cross-platform:
-#           name: op-node-cross-platform
-#           op_component: op-node
-#           requires:
-#             - op-node-docker-release
-#       - docker-build:
-#           name: op-batcher-docker-release
-#           filters:
-#             tags:
-#               only: /^op-batcher\/v.*/
-#             branches:
-#               ignore: /.*/
-#           docker_name: op-batcher
-#           docker_tags: <<pipeline.git.revision>>
-#           requires: ['hold']
-#           platforms: "linux/amd64,linux/arm64"
-#           publish: true
-#           release: true
-#           context:
-#             - oplabs-gcr-release
-#       - check-cross-platform:
-#           name: op-batcher-cross-platform
-#           op_component: op-batcher
-#           requires:
-#             - op-batcher-docker-release
-#       - docker-build:
-#           name: op-proposer-docker-release
-#           filters:
-#             tags:
-#               only: /^op-proposer\/v.*/
-#             branches:
-#               ignore: /.*/
-#           docker_name: op-proposer
-#           docker_tags: <<pipeline.git.revision>>
-#           requires: ['hold']
-#           platforms: "linux/amd64,linux/arm64"
-#           publish: true
-#           release: true
-#           context:
-#             - oplabs-gcr-release
-#       - check-cross-platform:
-#           name: op-proposer-cross-platform
-#           op_component: op-proposer
-#           requires:
-#             - op-proposer-docker-release
-#       - docker-build:
-#           name: op-challenger-docker-release
-#           filters:
-#             tags:
-#               only: /^op-challenger\/v.*/
-#             branches:
-#               ignore: /.*/
-#           docker_name: op-challenger
-#           docker_tags: <<pipeline.git.revision>>
-#           requires: ['hold']
-#           platforms: "linux/amd64,linux/arm64"
-#           publish: true
-#           release: true
-#           context:
-#             - oplabs-gcr-release
-#       - check-cross-platform:
-#           name: op-challenger-cross-platform
-#           op_component: op-challenger
-#           requires:
-#             - op-challenger-docker-release
-#       - docker-build:
-#           name: op-dispute-mon-docker-release
-#           filters:
-#             tags:
-#               only: /^op-dispute-mon\/v.*/
-#             branches:
-#               ignore: /.*/
-#           docker_name: op-dispute-mon
-#           docker_tags: <<pipeline.git.revision>>
-#           requires: ['hold']
-#           platforms: "linux/amd64,linux/arm64"
-#           publish: true
-#           release: true
-#           context:
-#             - oplabs-gcr-release
-#       - check-cross-platform:
-#           name: op-dispute-mon-cross-platform
-#           op_component: op-dispute-mon
-#           requires:
-#             - op-dispute-mon-docker-release
-#       - docker-build:
-#           name: op-conductor-docker-release
-#           filters:
-#             tags:
-#               only: /^op-conductor\/v.*/
-#             branches:
-#               ignore: /.*/
-#           docker_name: op-conductor
-#           docker_tags: <<pipeline.git.revision>>
-#           requires: ['hold']
-#           platforms: "linux/amd64,linux/arm64"
-#           publish: true
-#           release: true
-#           context:
-#             - oplabs-gcr-release
-#       - check-cross-platform:
-#           name: op-conductor-cross-platform
-#           op_component: op-conductor
-#           requires:
-#             - op-conductor-docker-release
-#       - docker-build:
-#           name: da-server-docker-release
-#           filters:
-#             tags:
-#               only: /^da-server\/v.*/
-#             branches:
-#               ignore: /.*/
-#           docker_name: da-server
-#           docker_tags: <<pipeline.git.revision>>
-#           requires: ['hold']
-#           platforms: "linux/amd64,linux/arm64"
-#           publish: true
-#           release: true
-#           context:
-#             - oplabs-gcr-release
-#       - check-cross-platform:
-#           name: da-server-cross-platform
-#           op_component: da-server
-#           requires:
-#             - da-server-docker-release
-#       - docker-build:
-#           name: op-ufm-docker-release
-#           filters:
-#             tags:
-#               only: /^op-ufm\/v.*/
-#             branches:
-#               ignore: /.*/
-#           docker_name: op-ufm
-#           docker_tags: <<pipeline.git.revision>>
-#           publish: true
-#           release: true
-#           context:
-#             - oplabs-gcr-release
-#           requires:
-#             - hold
-#       - docker-build:
-#           name: op-supervisor-docker-release
-#           filters:
-#             tags:
-#               only: /^op-supervisor\/v.*/
-#             branches:
-#               ignore: /.*/
-#           docker_name: op-supervisor
-#           docker_tags: <<pipeline.git.revision>>
-#           requires: ['hold']
-#           platforms: "linux/amd64,linux/arm64"
-#           publish: true
-#           release: true
-#           context:
-#             - oplabs-gcr-release
-#       - check-cross-platform:
-#           name: op-supervisor-cross-platform
-#           op_component: op-supervisor
-#           requires:
-#             - op-supervisor-docker-release
-#       - docker-build:
-#           name: chain-mon-docker-release
-#           filters:
-#             tags:
-#               only: /^chain-mon\/v.*/
-#             branches:
-#               ignore: /.*/
-#           docker_name: chain-mon
-#           docker_tags: <<pipeline.git.revision>>,latest
-#           publish: true
-#           release: true
-#           resource_class: xlarge
-#           context:
-#             - oplabs-gcr-release
-#           requires:
-#             - hold
-#       - docker-build:
-#           name: ci-builder-docker-release
-#           filters:
-#             tags:
-#               only: /^ci-builder\/v.*/
-#             branches:
-#               ignore: /.*/
-#           docker_name: ci-builder
-#           docker_tags: <<pipeline.git.revision>>,latest
-#           publish: true
-#           release: true
-#           resource_class: xlarge
-#           context:
-#             - oplabs-gcr
-#           requires:
-#             - hold
-#       - docker-build:
-#           name: ci-builder-rust-docker-release
-#           filters:
-#             tags:
-#               only: /^ci-builder-rust\/v.*/
-#             branches:
-#               ignore: /.*/
-#           docker_name: ci-builder-rust
-#           docker_tags: <<pipeline.git.revision>>,latest
-#           publish: true
-#           release: true
-#           resource_class: xlarge
-#           context:
-#             - oplabs-gcr
-#           requires:
-#             - hold
-=======
 workflows:
   main:
     when:
@@ -3132,7 +1971,6 @@
             - oplabs-gcr
           requires:
             - hold
->>>>>>> d1499b04
 
 #   scheduled-todo-issues:
 #     when:
@@ -3195,112 +2033,6 @@
 #           context:
 #             - slack
 
-<<<<<<< HEAD
-#   scheduled-docker-publish:
-#     when:
-#       equal: [ build_hourly, <<pipeline.schedule.name>> ]
-#     jobs:
-#       - docker-build:
-#           name: op-node-docker-publish
-#           docker_name: op-node
-#           docker_tags: <<pipeline.git.revision>>,<<pipeline.git.branch>>
-#           platforms: "linux/amd64,linux/arm64"
-#           publish: true
-#           context:
-#             - oplabs-gcr
-#             - slack
-#       - docker-build:
-#           name: op-batcher-docker-publish
-#           docker_name: op-batcher
-#           docker_tags: <<pipeline.git.revision>>,<<pipeline.git.branch>>
-#           platforms: "linux/amd64,linux/arm64"
-#           publish: true
-#           context:
-#             - oplabs-gcr
-#             - slack
-#       - docker-build:
-#           name: op-program-docker-publish
-#           docker_name: op-program
-#           docker_tags: <<pipeline.git.revision>>,<<pipeline.git.branch>>
-#           platforms: "linux/amd64,linux/arm64"
-#           publish: true
-#           context:
-#             - oplabs-gcr
-#             - slack
-#       - docker-build:
-#           name: op-proposer-docker-publish
-#           docker_name: op-proposer
-#           docker_tags: <<pipeline.git.revision>>,<<pipeline.git.branch>>
-#           platforms: "linux/amd64,linux/arm64"
-#           publish: true
-#           context:
-#             - oplabs-gcr
-#             - slack
-#       - docker-build:
-#           name: op-challenger-docker-publish
-#           docker_name: op-challenger
-#           docker_tags: <<pipeline.git.revision>>,<<pipeline.git.branch>>
-#           platforms: "linux/amd64,linux/arm64"
-#           publish: true
-#           context:
-#             - oplabs-gcr
-#             - slack
-#       - docker-build:
-#           name: op-dispute-mon-docker-publish
-#           docker_name: op-dispute-mon
-#           docker_tags: <<pipeline.git.revision>>,<<pipeline.git.branch>>
-#           platforms: "linux/amd64,linux/arm64"
-#           publish: true
-#           context:
-#             - oplabs-gcr
-#             - slack
-#       - docker-build:
-#           name: op-conductor-docker-publish
-#           docker_name: op-conductor
-#           docker_tags: <<pipeline.git.revision>>,<<pipeline.git.branch>>
-#           platforms: "linux/amd64,linux/arm64"
-#           publish: true
-#           context:
-#             - oplabs-gcr
-#             - slack
-#       - docker-build:
-#           name: op-heartbeat-docker-publish
-#           docker_name: op-heartbeat
-#           docker_tags: <<pipeline.git.revision>>,<<pipeline.git.branch>>
-#           platforms: "linux/amd64,linux/arm64"
-#           publish: true
-#           context:
-#             - oplabs-gcr
-#             - slack
-#       - docker-build:
-#           name: op-supervisor-docker-publish
-#           docker_name: op-supervisor
-#           docker_tags: <<pipeline.git.revision>>,<<pipeline.git.branch>>
-#           platforms: "linux/amd64,linux/arm64"
-#           publish: true
-#           context:
-#             - oplabs-gcr
-#             - slack
-#       - docker-build:
-#           name: chain-mon-docker-publish
-#           docker_name: chain-mon
-#           docker_tags: <<pipeline.git.revision>>,<<pipeline.git.branch>>
-#           resource_class: xlarge
-#           publish: true
-#           context:
-#             - oplabs-gcr
-#             - slack
-#       - docker-build:
-#           name: contracts-bedrock-docker-publish
-#           docker_name: contracts-bedrock
-#           docker_tags: <<pipeline.git.revision>>,<<pipeline.git.branch>>
-#           resource_class: xlarge
-#           requires: [ 'chain-mon-docker-publish' ] # use the cached base image
-#           publish: true
-#           context:
-#             - oplabs-gcr
-#             - slack
-=======
   scheduled-docker-publish:
     when:
       or:
@@ -3443,7 +2175,6 @@
           context:
             - oplabs-gcr
             - slack
->>>>>>> d1499b04
 
 #   scheduled-preimage-reproducibility:
 #     when:
