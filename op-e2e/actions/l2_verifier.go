package actions

import (
	"context"
	"errors"
	"fmt"
	"io"

	"github.com/stretchr/testify/require"
	"golang.org/x/time/rate"

	"github.com/ethereum/go-ethereum/common"
	"github.com/ethereum/go-ethereum/log"
	gnode "github.com/ethereum/go-ethereum/node"
	"github.com/ethereum/go-ethereum/rpc"

	"github.com/ethereum-optimism/optimism/op-node/node"
	"github.com/ethereum-optimism/optimism/op-node/rollup"
	"github.com/ethereum-optimism/optimism/op-node/rollup/attributes"
	"github.com/ethereum-optimism/optimism/op-node/rollup/clsync"
	"github.com/ethereum-optimism/optimism/op-node/rollup/derive"
	"github.com/ethereum-optimism/optimism/op-node/rollup/driver"
	"github.com/ethereum-optimism/optimism/op-node/rollup/engine"
	"github.com/ethereum-optimism/optimism/op-node/rollup/event"
	"github.com/ethereum-optimism/optimism/op-node/rollup/finality"
	"github.com/ethereum-optimism/optimism/op-node/rollup/status"
	"github.com/ethereum-optimism/optimism/op-node/rollup/sync"
	"github.com/ethereum-optimism/optimism/op-service/client"
	"github.com/ethereum-optimism/optimism/op-service/eth"
	"github.com/ethereum-optimism/optimism/op-service/safego"
	"github.com/ethereum-optimism/optimism/op-service/sources"
	"github.com/ethereum-optimism/optimism/op-service/testutils"
)

// L2Verifier is an actor that functions like a rollup node,
// without the full P2P/API/Node stack, but just the derivation state, and simplified driver.
type L2Verifier struct {
	eventSys event.System

	log log.Logger

	eng L2API

	syncStatus driver.SyncStatusTracker

	synchronousEvents event.Emitter

	drainer event.Drainer

	// L2 rollup
	engine     *engine.EngineController
	derivation *derive.DerivationPipeline

	safeHeadListener rollup.SafeHeadListener
	syncCfg          *sync.Config

	l1 derive.L1Fetcher

	l2PipelineIdle bool
	l2Building     bool

	rollupCfg *rollup.Config

	rpc *rpc.Server

	failRPC func(call []rpc.BatchElem) error // mock error

	// The L2Verifier actor is embedded in the L2Sequencer actor,
	// but must not be copied for the deriver-functionality to modify the same state.
	_ safego.NoCopy
}

type L2API interface {
	engine.Engine
	L2BlockRefByNumber(ctx context.Context, num uint64) (eth.L2BlockRef, error)
	InfoByHash(ctx context.Context, hash common.Hash) (eth.BlockInfo, error)
	// GetProof returns a proof of the account, it may return a nil result without error if the address was not found.
	GetProof(ctx context.Context, address common.Address, storage []common.Hash, blockTag string) (*eth.AccountResult, error)
	OutputV0AtBlock(ctx context.Context, blockHash common.Hash) (*eth.OutputV0, error)
}

type safeDB interface {
	rollup.SafeHeadListener
	node.SafeDBReader
}

func NewL2Verifier(t Testing, log log.Logger, l1 derive.L1Fetcher, blobsSrc derive.L1BlobsFetcher, altDASrc driver.AltDAIface, eng L2API, cfg *rollup.Config, syncCfg *sync.Config, safeHeadListener safeDB) *L2Verifier {
	ctx, cancel := context.WithCancel(context.Background())
	t.Cleanup(cancel)

	executor := event.NewGlobalSynchronous(ctx)
	sys := event.NewSystem(log, executor)
	t.Cleanup(sys.Stop)
	opts := event.DefaultRegisterOpts()
	opts.Emitter = event.EmitterOpts{
		Limiting: true,
		// TestSyncBatchType/DerivationWithFlakyL1RPC does *a lot* of quick retries
		// TestL2BatcherBatchType/ExtendedTimeWithoutL1Batches as well.
		Rate:  rate.Limit(100_000),
		Burst: 100_000,
		OnLimited: func() {
			log.Warn("Hitting events rate-limit. An events code-path may be hot-looping.")
			t.Fatal("Tests must not hot-loop events")
		},
	}

	metrics := &testutils.TestDerivationMetrics{}
	ec := engine.NewEngineController(eng, log, metrics, cfg, syncCfg,
		sys.Register("engine-controller", nil, opts))

	sys.Register("engine-reset",
		engine.NewEngineResetDeriver(ctx, log, cfg, l1, eng, syncCfg), opts)

	clSync := clsync.NewCLSync(log, cfg, metrics)
	sys.Register("cl-sync", clSync, opts)

	var finalizer driver.Finalizer
<<<<<<< HEAD
	if cfg.PlasmaEnabled() {
		finalizer = finality.NewPlasmaFinalizer(ctx, log, cfg, l1, eng, plasmaSrc)
=======
	if cfg.AltDAEnabled() {
		finalizer = finality.NewAltDAFinalizer(ctx, log, cfg, l1, altDASrc)
>>>>>>> 4797ddb7
	} else {
		finalizer = finality.NewFinalizer(ctx, log, cfg, l1, eng)
	}
	sys.Register("finalizer", finalizer, opts)

	sys.Register("attributes-handler",
		attributes.NewAttributesHandler(log, cfg, ctx, eng), opts)

	pipeline := derive.NewDerivationPipeline(log, cfg, l1, blobsSrc, altDASrc, eng, metrics)
	sys.Register("pipeline", derive.NewPipelineDeriver(ctx, pipeline), opts)

	testActionEmitter := sys.Register("test-action", nil, opts)

	syncStatusTracker := status.NewStatusTracker(log, metrics)
	sys.Register("status", syncStatusTracker, opts)

	sys.Register("sync", &driver.SyncDeriver{
		Derivation:     pipeline,
		SafeHeadNotifs: safeHeadListener,
		CLSync:         clSync,
		Engine:         ec,
		SyncCfg:        syncCfg,
		Config:         cfg,
		L1:             l1,
		L2:             eng,
		Log:            log,
		Ctx:            ctx,
		Drain:          executor.Drain,
	}, opts)

	sys.Register("engine", engine.NewEngDeriver(log, ctx, cfg, metrics, ec), opts)

	rollupNode := &L2Verifier{
		eventSys:          sys,
		log:               log,
		eng:               eng,
		engine:            ec,
		derivation:        pipeline,
		safeHeadListener:  safeHeadListener,
		syncCfg:           syncCfg,
		drainer:           executor,
		l1:                l1,
		syncStatus:        syncStatusTracker,
		l2PipelineIdle:    true,
		l2Building:        false,
		rollupCfg:         cfg,
		rpc:               rpc.NewServer(),
		synchronousEvents: testActionEmitter,
	}
	sys.Register("verifier", rollupNode, opts)

	t.Cleanup(rollupNode.rpc.Stop)

	// setup RPC server for rollup node, hooked to the actor as backend
	m := &testutils.TestRPCMetrics{}
	backend := &l2VerifierBackend{verifier: rollupNode}
	apis := []rpc.API{
		{
			Namespace:     "optimism",
			Service:       node.NewNodeAPI(cfg, eng, backend, safeHeadListener, log, m),
			Public:        true,
			Authenticated: false,
		},
		{
			Namespace:     "admin",
			Version:       "",
			Service:       node.NewAdminAPI(backend, m, log),
			Public:        true, // TODO: this field is deprecated. Do we even need this anymore?
			Authenticated: false,
		},
	}
	require.NoError(t, gnode.RegisterApis(apis, nil, rollupNode.rpc), "failed to set up APIs")
	return rollupNode
}

type l2VerifierBackend struct {
	verifier *L2Verifier
}

func (s *l2VerifierBackend) BlockRefWithStatus(ctx context.Context, num uint64) (eth.L2BlockRef, *eth.SyncStatus, error) {
	ref, err := s.verifier.eng.L2BlockRefByNumber(ctx, num)
	return ref, s.verifier.SyncStatus(), err
}

func (s *l2VerifierBackend) SyncStatus(ctx context.Context) (*eth.SyncStatus, error) {
	return s.verifier.SyncStatus(), nil
}

func (s *l2VerifierBackend) ResetDerivationPipeline(ctx context.Context) error {
	s.verifier.derivation.Reset()
	return nil
}

func (s *l2VerifierBackend) StartSequencer(ctx context.Context, blockHash common.Hash) error {
	return nil
}

func (s *l2VerifierBackend) StopSequencer(ctx context.Context) (common.Hash, error) {
	return common.Hash{}, errors.New("stopping the L2Verifier sequencer is not supported")
}

func (s *l2VerifierBackend) SequencerActive(ctx context.Context) (bool, error) {
	return false, nil
}

func (s *l2VerifierBackend) OverrideLeader(ctx context.Context) error {
	return nil
}

func (s *l2VerifierBackend) OnUnsafeL2Payload(ctx context.Context, envelope *eth.ExecutionPayloadEnvelope) error {
	return nil
}

func (s *L2Verifier) L2Finalized() eth.L2BlockRef {
	return s.engine.Finalized()
}

func (s *L2Verifier) L2Safe() eth.L2BlockRef {
	return s.engine.SafeL2Head()
}

func (s *L2Verifier) L2PendingSafe() eth.L2BlockRef {
	return s.engine.PendingSafeL2Head()
}

func (s *L2Verifier) L2Unsafe() eth.L2BlockRef {
	return s.engine.UnsafeL2Head()
}

func (s *L2Verifier) L2BackupUnsafe() eth.L2BlockRef {
	return s.engine.BackupUnsafeL2Head()
}

func (s *L2Verifier) SyncStatus() *eth.SyncStatus {
	return s.syncStatus.SyncStatus()
}

func (s *L2Verifier) RollupClient() *sources.RollupClient {
	return sources.NewRollupClient(s.RPCClient())
}

func (s *L2Verifier) RPCClient() client.RPC {
	cl := rpc.DialInProc(s.rpc)
	return testutils.RPCErrFaker{
		RPC: client.NewBaseRPCClient(cl),
		ErrFn: func(call []rpc.BatchElem) error {
			if s.failRPC == nil {
				return nil
			}
			return s.failRPC(call)
		},
	}
}

// ActRPCFail makes the next L2 RPC request fail
func (s *L2Verifier) ActRPCFail(t Testing) {
	if s.failRPC != nil { // already set to fail?
		t.InvalidAction("already set a mock rpc error")
		return
	}
	s.failRPC = func(call []rpc.BatchElem) error {
		s.failRPC = nil
		return errors.New("mock RPC error")
	}
}

func (s *L2Verifier) ActL1HeadSignal(t Testing) {
	head, err := s.l1.L1BlockRefByLabel(t.Ctx(), eth.Unsafe)
	require.NoError(t, err)
	s.synchronousEvents.Emit(status.L1UnsafeEvent{L1Unsafe: head})
	require.NoError(t, s.drainer.DrainUntil(func(ev event.Event) bool {
		x, ok := ev.(status.L1UnsafeEvent)
		return ok && x.L1Unsafe == head
	}, false))
	require.Equal(t, head, s.syncStatus.SyncStatus().HeadL1)
}

func (s *L2Verifier) ActL1SafeSignal(t Testing) {
	safe, err := s.l1.L1BlockRefByLabel(t.Ctx(), eth.Safe)
	require.NoError(t, err)
	s.synchronousEvents.Emit(status.L1SafeEvent{L1Safe: safe})
	require.NoError(t, s.drainer.DrainUntil(func(ev event.Event) bool {
		x, ok := ev.(status.L1SafeEvent)
		return ok && x.L1Safe == safe
	}, false))
	require.Equal(t, safe, s.syncStatus.SyncStatus().SafeL1)
}

func (s *L2Verifier) ActL1FinalizedSignal(t Testing) {
	finalized, err := s.l1.L1BlockRefByLabel(t.Ctx(), eth.Finalized)
	require.NoError(t, err)
	s.synchronousEvents.Emit(finality.FinalizeL1Event{FinalizedL1: finalized})
	require.NoError(t, s.drainer.DrainUntil(func(ev event.Event) bool {
		x, ok := ev.(finality.FinalizeL1Event)
		return ok && x.FinalizedL1 == finalized
	}, false))
	require.Equal(t, finalized, s.syncStatus.SyncStatus().FinalizedL1)
}

func (s *L2Verifier) OnEvent(ev event.Event) bool {
	switch x := ev.(type) {
	case rollup.L1TemporaryErrorEvent:
		s.log.Warn("L1 temporary error", "err", x.Err)
	case rollup.EngineTemporaryErrorEvent:
		s.log.Warn("Engine temporary error", "err", x.Err)
		if errors.Is(x.Err, sync.WrongChainErr) { // action-tests don't back off on temporary errors. Avoid a bad genesis setup from looping.
			panic(fmt.Errorf("genesis setup issue: %w", x.Err))
		}
	case rollup.ResetEvent:
		s.log.Warn("Derivation pipeline is being reset", "err", x.Err)
	case rollup.CriticalErrorEvent:
		panic(fmt.Errorf("derivation failed critically: %w", x.Err))
	case derive.DeriverIdleEvent:
		s.l2PipelineIdle = true
	case derive.PipelineStepEvent:
		s.l2PipelineIdle = false
	case driver.StepReqEvent:
		s.synchronousEvents.Emit(driver.StepEvent{})
	default:
		return false
	}
	return true
}

func (s *L2Verifier) ActL2EventsUntilPending(t Testing, num uint64) {
	s.ActL2EventsUntil(t, func(ev event.Event) bool {
		x, ok := ev.(engine.PendingSafeUpdateEvent)
		return ok && x.PendingSafe.Number == num
	}, 1000, false)
}

func (s *L2Verifier) ActL2EventsUntil(t Testing, fn func(ev event.Event) bool, max int, excl bool) {
	t.Helper()
	if s.l2Building {
		t.InvalidAction("cannot derive new data while building L2 block")
		return
	}
	for i := 0; i < max; i++ {
		err := s.drainer.DrainUntil(fn, excl)
		if err == nil {
			return
		}
		if err == io.EOF {
			s.synchronousEvents.Emit(driver.StepEvent{})
		}
	}
	t.Fatalf("event condition did not hit, ran maximum number of steps: %d", max)
}

func (s *L2Verifier) ActL2PipelineFull(t Testing) {
	s.synchronousEvents.Emit(driver.StepEvent{})
	require.NoError(t, s.drainer.Drain(), "complete all event processing triggered by deriver step")
}

// ActL2UnsafeGossipReceive creates an action that can receive an unsafe execution payload, like gossipsub
func (s *L2Verifier) ActL2UnsafeGossipReceive(payload *eth.ExecutionPayloadEnvelope) Action {
	return func(t Testing) {
		s.synchronousEvents.Emit(clsync.ReceivedUnsafePayloadEvent{Envelope: payload})
	}
}

// ActL2InsertUnsafePayload creates an action that can insert an unsafe execution payload
func (s *L2Verifier) ActL2InsertUnsafePayload(payload *eth.ExecutionPayloadEnvelope) Action {
	return func(t Testing) {
		ref, err := derive.PayloadToBlockRef(s.rollupCfg, payload.ExecutionPayload)
		require.NoError(t, err)
		err = s.engine.InsertUnsafePayload(t.Ctx(), payload, ref)
		require.NoError(t, err)
	}
}<|MERGE_RESOLUTION|>--- conflicted
+++ resolved
@@ -115,13 +115,8 @@
 	sys.Register("cl-sync", clSync, opts)
 
 	var finalizer driver.Finalizer
-<<<<<<< HEAD
-	if cfg.PlasmaEnabled() {
-		finalizer = finality.NewPlasmaFinalizer(ctx, log, cfg, l1, eng, plasmaSrc)
-=======
 	if cfg.AltDAEnabled() {
-		finalizer = finality.NewAltDAFinalizer(ctx, log, cfg, l1, altDASrc)
->>>>>>> 4797ddb7
+		finalizer = finality.NewAltDAFinalizer(ctx, log, cfg, l1, eng, altDASrc)
 	} else {
 		finalizer = finality.NewFinalizer(ctx, log, cfg, l1, eng)
 	}
